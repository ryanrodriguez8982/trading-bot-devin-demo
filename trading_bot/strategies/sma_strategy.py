import pandas as pd
import logging
from datetime import datetime

from trading_bot.utils.config import get_config


logger = logging.getLogger(__name__)

CONFIG = get_config()
DEFAULT_SMA_SHORT = CONFIG.get("sma_short", 5)
DEFAULT_SMA_LONG = CONFIG.get("sma_long", 20)


def sma_crossover_strategy(df, sma_short=DEFAULT_SMA_SHORT, sma_long=DEFAULT_SMA_LONG):
    """
    Implement SMA crossover strategy.
    
    Buy when short-period SMA crosses above long-period SMA.
    Sell when short-period SMA crosses below long-period SMA.
    
    Args:
        df (pd.DataFrame): DataFrame with OHLCV data
        sma_short (int): Short-period SMA window
        sma_long (int): Long-period SMA window
        
    Returns:
        list: List of dictionaries with 'timestamp', 'action' ('buy'/'sell')
    """
    if len(df) < sma_long:
        logger.warning(f"Not enough data for {sma_long}-period SMA calculation")
        return []
    
    df = df.copy()
    df[f'sma_{sma_short}'] = df['close'].rolling(window=sma_short).mean()
    df[f'sma_{sma_long}'] = df['close'].rolling(window=sma_long).mean()
    
    signals = []
    
    for i in range(1, len(df)):
        if pd.isna(df.iloc[i][f'sma_{sma_short}']) or pd.isna(df.iloc[i][f'sma_{sma_long}']):
            continue

        current_short_sma = df.iloc[i][f'sma_{sma_short}']
        current_long_sma = df.iloc[i][f'sma_{sma_long}']
        prev_short_sma = df.iloc[i-1][f'sma_{sma_short}']
        prev_long_sma = df.iloc[i-1][f'sma_{sma_long}']

        logging.debug(
            "t=%s price=%.2f short=%.2f long=%.2f",
            df.iloc[i]['timestamp'],
            df.iloc[i]['close'],
            current_short_sma,
            current_long_sma,
        )

        if (prev_short_sma <= prev_long_sma and current_short_sma > current_long_sma):
            signals.append({
                'timestamp': df.iloc[i]['timestamp'],
                'action': 'buy',
                'price': df.iloc[i]['close']
            })
        elif (prev_short_sma >= prev_long_sma and current_short_sma < current_long_sma):
            signals.append({
                'timestamp': df.iloc[i]['timestamp'],
                'action': 'sell',
                'price': df.iloc[i]['close']
            })
<<<<<<< HEAD
    
    logger.info(f"Generated {len(signals)} trading signals")
=======

    logging.debug("Generated %d trading signals", len(signals))
>>>>>>> d5ebe348
    return signals<|MERGE_RESOLUTION|>--- conflicted
+++ resolved
@@ -1,76 +1,100 @@
+import logging
+from typing import List, Dict, Any
+
 import pandas as pd
-import logging
-from datetime import datetime
 
 from trading_bot.utils.config import get_config
-
 
 logger = logging.getLogger(__name__)
 
 CONFIG = get_config()
-DEFAULT_SMA_SHORT = CONFIG.get("sma_short", 5)
-DEFAULT_SMA_LONG = CONFIG.get("sma_long", 20)
+DEFAULT_SMA_SHORT: int = int(CONFIG.get("sma_short", 5))
+DEFAULT_SMA_LONG: int = int(CONFIG.get("sma_long", 20))
 
 
-def sma_crossover_strategy(df, sma_short=DEFAULT_SMA_SHORT, sma_long=DEFAULT_SMA_LONG):
+def sma_crossover_strategy(
+    df: pd.DataFrame,
+    sma_short: int = DEFAULT_SMA_SHORT,
+    sma_long: int = DEFAULT_SMA_LONG,
+) -> List[Dict[str, Any]]:
     """
-    Implement SMA crossover strategy.
-    
-    Buy when short-period SMA crosses above long-period SMA.
-    Sell when short-period SMA crosses below long-period SMA.
-    
+    SMA crossover strategy.
+
+    Buy when short SMA crosses above long SMA.
+    Sell when short SMA crosses below long SMA.
+
     Args:
-        df (pd.DataFrame): DataFrame with OHLCV data
-        sma_short (int): Short-period SMA window
-        sma_long (int): Long-period SMA window
-        
+        df: DataFrame with at least ['timestamp', 'close'] columns.
+        sma_short: Short-period SMA window.
+        sma_long: Long-period SMA window.
+
     Returns:
-        list: List of dictionaries with 'timestamp', 'action' ('buy'/'sell')
+        List of dicts: { 'timestamp': pd.Timestamp, 'action': 'buy'|'sell', 'price': float }.
     """
+    if df is None or df.empty:
+        logger.warning("Empty dataframe provided to SMA strategy")
+        return []
+
+    required_cols = {"timestamp", "close"}
+    if not required_cols.issubset(df.columns):
+        raise KeyError("DataFrame must include 'timestamp' and 'close' columns")
+
+    if sma_short <= 0 or sma_long <= 0:
+        raise ValueError("sma_short and sma_long must be positive integers")
+
+    if sma_short >= sma_long:
+        logger.warning("sma_short (%d) >= sma_long (%d) may reduce signal quality", sma_short, sma_long)
+
     if len(df) < sma_long:
-        logger.warning(f"Not enough data for {sma_long}-period SMA calculation")
+        logger.warning("Not enough data for %d-period SMA calculation", sma_long)
         return []
-    
-    df = df.copy()
-    df[f'sma_{sma_short}'] = df['close'].rolling(window=sma_short).mean()
-    df[f'sma_{sma_long}'] = df['close'].rolling(window=sma_long).mean()
-    
-    signals = []
-    
-    for i in range(1, len(df)):
-        if pd.isna(df.iloc[i][f'sma_{sma_short}']) or pd.isna(df.iloc[i][f'sma_{sma_long}']):
+
+    d = df.copy()
+
+    # Ensure timestamp is datetime for consistency
+    if not pd.api.types.is_datetime64_any_dtype(d['timestamp']):
+        d['timestamp'] = pd.to_datetime(d['timestamp'], utc=True, errors='coerce')
+
+    d[f'sma_{sma_short}'] = d['close'].rolling(window=sma_short, min_periods=sma_short).mean()
+    d[f'sma_{sma_long}'] = d['close'].rolling(window=sma_long, min_periods=sma_long).mean()
+
+    signals: List[Dict[str, Any]] = []
+
+    for i in range(1, len(d)):
+        prev = d.iloc[i - 1]
+        curr = d.iloc[i]
+
+        # Skip until both SMAs are available
+        if pd.isna(curr[f'sma_{sma_short}']) or pd.isna(curr[f'sma_{sma_long}']):
             continue
 
-        current_short_sma = df.iloc[i][f'sma_{sma_short}']
-        current_long_sma = df.iloc[i][f'sma_{sma_long}']
-        prev_short_sma = df.iloc[i-1][f'sma_{sma_short}']
-        prev_long_sma = df.iloc[i-1][f'sma_{sma_long}']
+        prev_short = prev[f'sma_{sma_short}']
+        prev_long = prev[f'sma_{sma_long}']
+        curr_short = curr[f'sma_{sma_short}']
+        curr_long = curr[f'sma_{sma_long}']
 
-        logging.debug(
-            "t=%s price=%.2f short=%.2f long=%.2f",
-            df.iloc[i]['timestamp'],
-            df.iloc[i]['close'],
-            current_short_sma,
-            current_long_sma,
+        logger.debug(
+            "t=%s price=%.6f short=%.6f long=%.6f",
+            curr['timestamp'],
+            float(curr['close']),
+            float(curr_short),
+            float(curr_long),
         )
 
-        if (prev_short_sma <= prev_long_sma and current_short_sma > current_long_sma):
+        # Bullish crossover: short crosses above long
+        if (prev_short <= prev_long) and (curr_short > curr_long):
             signals.append({
-                'timestamp': df.iloc[i]['timestamp'],
+                'timestamp': curr['timestamp'],
                 'action': 'buy',
-                'price': df.iloc[i]['close']
+                'price': float(curr['close']),
             })
-        elif (prev_short_sma >= prev_long_sma and current_short_sma < current_long_sma):
+        # Bearish crossover: short crosses below long
+        elif (prev_short >= prev_long) and (curr_short < curr_long):
             signals.append({
-                'timestamp': df.iloc[i]['timestamp'],
+                'timestamp': curr['timestamp'],
                 'action': 'sell',
-                'price': df.iloc[i]['close']
+                'price': float(curr['close']),
             })
-<<<<<<< HEAD
-    
-    logger.info(f"Generated {len(signals)} trading signals")
-=======
 
-    logging.debug("Generated %d trading signals", len(signals))
->>>>>>> d5ebe348
+    logger.info("Generated %d SMA crossover signals", len(signals))
     return signals