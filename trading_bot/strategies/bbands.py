--- conflicted
+++ resolved
@@ -1,71 +1,81 @@
+import logging
+from typing import List, Dict, Any
+
 import pandas as pd
-import logging
-
 
 logger = logging.getLogger(__name__)
 
 
-def bbands_strategy(df, window=20, num_std=2):
-    """Generate trading signals based on Bollinger Bands.
+def bbands_strategy(df: pd.DataFrame, window: int = 20, num_std: float = 2) -> List[Dict[str, Any]]:
+    """Generate trading signals using Bollinger Bands crossovers.
 
     Args:
-        df (pd.DataFrame): DataFrame with OHLCV data and 'timestamp'.
-        window (int): Moving average window for the middle band.
-        num_std (int or float): Number of standard deviations for the bands.
+        df: DataFrame with at least ['timestamp', 'close'] columns.
+        window: Rolling window used for the middle band SMA.
+        num_std: Number of standard deviations for upper/lower bands.
 
     Returns:
-        list: List of signals with timestamp, action and price.
+        A list of dicts: { 'timestamp': pd.Timestamp, 'action': 'buy'|'sell', 'price': float }.
     """
     if df is None or df.empty:
         logger.warning("Empty dataframe provided to Bollinger strategy")
         return []
 
+    if 'timestamp' not in df.columns or 'close' not in df.columns:
+        raise ValueError("DataFrame must include 'timestamp' and 'close' columns")
+
     if len(df) < window:
-        logger.warning(f"Not enough data for {window}-period Bollinger Bands")
+        logger.warning("Not enough data for %d-period Bollinger Bands", window)
         return []
 
-    df = df.copy()
-    df['middle_band'] = df['close'].rolling(window=window).mean()
-    df['std_dev'] = df['close'].rolling(window=window).std()
-    df['upper_band'] = df['middle_band'] + num_std * df['std_dev']
-    df['lower_band'] = df['middle_band'] - num_std * df['std_dev']
+    d = df.copy()
 
-    signals = []
-    for i in range(1, len(df)):
-        if (pd.isna(df.iloc[i]['lower_band']) or
-                pd.isna(df.iloc[i]['upper_band'])):
+    # Ensure timestamp is pandas datetime for consistency
+    if not pd.api.types.is_datetime64_any_dtype(d['timestamp']):
+        try:
+            d['timestamp'] = pd.to_datetime(d['timestamp'], utc=True, errors='coerce')
+        except Exception:
+            # Fall back: leave as-is; invalid timestamps will become NaT
+            pass
+
+    # Compute bands
+    d['middle_band'] = d['close'].rolling(window=window, min_periods=window).mean()
+    d['std_dev'] = d['close'].rolling(window=window, min_periods=window).std()
+    d['upper_band'] = d['middle_band'] + num_std * d['std_dev']
+    d['lower_band'] = d['middle_band'] - num_std * d['std_dev']
+
+    signals: List[Dict[str, Any]] = []
+
+    # Iterate to detect crossovers: below->above lower => BUY; above->below upper => SELL
+    for i in range(1, len(d)):
+        prev = d.iloc[i - 1]
+        curr = d.iloc[i]
+
+        # Skip until bands are fully formed
+        if pd.isna(curr['lower_band']) or pd.isna(curr['upper_band']):
             continue
-        prev_close = df.iloc[i-1]['close']
-        curr_close = df.iloc[i]['close']
-        prev_lower = df.iloc[i-1]['lower_band']
-        curr_lower = df.iloc[i]['lower_band']
-        prev_upper = df.iloc[i-1]['upper_band']
-        curr_upper = df.iloc[i]['upper_band']
 
-        logging.debug(
-            "t=%s close=%.2f lower=%.2f upper=%.2f",
-            df.iloc[i]['timestamp'],
-            curr_close,
-            curr_lower,
-            curr_upper,
-        )
+        prev_close = float(prev['close'])
+        curr_close = float(curr['close'])
+        prev_lower = float(prev['lower_band']) if pd.notna(prev['lower_band']) else float('nan')
+        curr_lower = float(curr['lower_band'])
+        prev_upper = float(prev['upper_band']) if pd.notna(prev['upper_band']) else float('nan')
+        curr_upper = float(curr['upper_band'])
 
-        if prev_close < prev_lower and curr_close >= curr_lower:
+        # BUY when price crosses up over the lower band
+        if pd.notna(prev_lower) and (prev_close < prev_lower) and (curr_close >= curr_lower):
             signals.append({
-                'timestamp': df.iloc[i]['timestamp'],
+                'timestamp': curr['timestamp'],
                 'action': 'buy',
-                'price': curr_close
+                'price': curr_close,
             })
-        elif prev_close > prev_upper and curr_close <= curr_upper:
+        # SELL when price crosses down under the upper band
+        elif pd.notna(prev_upper) and (prev_close > prev_upper) and (curr_close <= curr_upper):
             signals.append({
-                'timestamp': df.iloc[i]['timestamp'],
+                'timestamp': curr['timestamp'],
                 'action': 'sell',
-                'price': curr_close
+                'price': curr_close,
             })
 
-<<<<<<< HEAD
-    logger.info(f"Generated {len(signals)} Bollinger band signals")
-=======
-    logging.debug("Generated %d Bollinger band signals", len(signals))
->>>>>>> d5ebe348
+    logger.info("Generated %d Bollinger band signals", len(signals))
     return signals