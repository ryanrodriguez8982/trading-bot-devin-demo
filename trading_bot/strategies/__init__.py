--- conflicted
+++ resolved
@@ -1,5 +1,9 @@
-<<<<<<< HEAD
-"""Strategy registry with metadata support."""
+"""Strategy registry with metadata support.
+
+Each strategy resides in a `<key>_strategy.py` module and exposes a
+`<key>_strategy` function. The registry maps short, lowercase keys to
+these functions and optional metadata to keep naming and structure consistent.
+"""
 
 from dataclasses import dataclass, field
 from typing import Any, Callable, Dict, List
@@ -14,7 +18,6 @@
 @dataclass
 class Strategy:
     """Container for a strategy function and its metadata."""
-
     func: Callable[..., List[dict[str, Any]]]
     metadata: Dict[str, Any] = field(default_factory=dict)
 
@@ -25,33 +28,11 @@
     "macd": Strategy(macd_strategy),
     "bbands": Strategy(bbands_strategy),
     "confluence": Strategy(confluence_strategy, CONFLUENCE_METADATA),
-=======
-"""Strategy registry and naming conventions.
-
-Each strategy resides in a ``<key>_strategy.py`` module and exposes a
-``<key>_strategy`` function.  The registry maps short, lowercase keys to
-these functions to keep the naming consistent across the codebase.
-"""
-
-from .sma_strategy import sma_strategy
-from .rsi_strategy import rsi_strategy
-from .macd_strategy import macd_strategy
-from .bbands_strategy import bbands_strategy
-from .confluence_strategy import confluence_strategy
-
-STRATEGY_REGISTRY = {
-    "sma": sma_strategy,
-    "rsi": rsi_strategy,
-    "macd": macd_strategy,
-    "bbands": bbands_strategy,
-    "confluence": confluence_strategy,
->>>>>>> 2b380469
 }
 
 
 def list_strategies() -> List[str]:
     """Return the list of available strategy names."""
-
     return list(STRATEGY_REGISTRY.keys())
 
 
