import logging
import logging
import itertools

from trading_bot.backtester import run_backtest


logger = logging.getLogger(__name__)


DEFAULT_GRIDS = {
    "sma": {
        "sma_short": [5, 10, 15],
        "sma_long": [20, 30, 50],
    },
    "rsi": {
        "rsi_period": [14, 21],
    },
    "macd": {
        "macd_fast": [12, 15],
        "macd_slow": [26, 30],
        "macd_signal": [9],
    },
    "bbands": {
        "bbands_window": [20, 30],
        "bbands_std": [2, 3],
    },
}


def tune(csv_path, strategy="sma", param_grid=None):
    """Run parameter tuning for a given strategy using backtesting.

    Parameters
    ----------
    csv_path : str
        Path to historical CSV file.
    strategy : str
        Strategy name.
    param_grid : dict, optional
        Dictionary mapping parameter names to lists of values.

    Returns
    -------
    list of dict
        Sorted list of results with parameters and metrics.
    """
    if param_grid is None:
        if strategy not in DEFAULT_GRIDS:
            raise ValueError(f"No default grid for strategy: {strategy}")
        param_grid = DEFAULT_GRIDS[strategy]

    keys = list(param_grid.keys())
    values = [param_grid[k] for k in keys]

    results = []
    for combo in itertools.product(*values):
        params = dict(zip(keys, combo))
<<<<<<< HEAD
        logger.info("Testing %s", params)
=======
        logging.debug("Testing %s", params)
>>>>>>> d5ebe348
        stats = run_backtest(csv_path, strategy=strategy, **params)
        result = {"params": params}
        result.update(stats)
        results.append(result)

    results.sort(key=lambda x: x["net_pnl"], reverse=True)
    return results
<|MERGE_RESOLUTION|>--- conflicted
+++ resolved
@@ -1,20 +1,23 @@
-import logging
 import logging
 import itertools
+from typing import Dict, List, Any
 
 from trading_bot.backtester import run_backtest
 
-
 logger = logging.getLogger(__name__)
 
-
-DEFAULT_GRIDS = {
+# Default grids use the parameter names expected by the backtester for each strategy.
+DEFAULT_GRIDS: Dict[str, Dict[str, List[Any]]] = {
     "sma": {
         "sma_short": [5, 10, 15],
         "sma_long": [20, 30, 50],
     },
     "rsi": {
+        # Backtester maps these onto the RSI strategy params
         "rsi_period": [14, 21],
+        # Uncomment to sweep thresholds too:
+        # "rsi_lower": [25, 30, 35],
+        # "rsi_upper": [65, 70, 75],
     },
     "macd": {
         "macd_fast": [12, 15],
@@ -28,7 +31,7 @@
 }
 
 
-def tune(csv_path, strategy="sma", param_grid=None):
+def tune(csv_path: str, strategy: str = "sma", param_grid: Dict[str, List[Any]] | None = None) -> List[Dict[str, Any]]:
     """Run parameter tuning for a given strategy using backtesting.
 
     Parameters
@@ -36,14 +39,15 @@
     csv_path : str
         Path to historical CSV file.
     strategy : str
-        Strategy name.
+        Strategy name (e.g., 'sma', 'rsi', 'macd', 'bbands').
     param_grid : dict, optional
-        Dictionary mapping parameter names to lists of values.
+        Dict mapping parameter names to lists of values. If not provided,
+        a default grid for the selected strategy is used.
 
     Returns
     -------
     list of dict
-        Sorted list of results with parameters and metrics.
+        Sorted list of results with parameters ("params") and metrics.
     """
     if param_grid is None:
         if strategy not in DEFAULT_GRIDS:
@@ -53,18 +57,30 @@
     keys = list(param_grid.keys())
     values = [param_grid[k] for k in keys]
 
-    results = []
+    results: List[Dict[str, Any]] = []
+
     for combo in itertools.product(*values):
         params = dict(zip(keys, combo))
-<<<<<<< HEAD
-        logger.info("Testing %s", params)
-=======
-        logging.debug("Testing %s", params)
->>>>>>> d5ebe348
-        stats = run_backtest(csv_path, strategy=strategy, **params)
+        logger.info("Testing params: %s", params)
+        try:
+            stats = run_backtest(csv_path, strategy=strategy, **params)
+        except Exception:
+            logger.exception("Backtest failed for params: %s", params)
+            continue
+
         result = {"params": params}
-        result.update(stats)
+        if isinstance(stats, dict):
+            result.update(stats)
+        else:
+            # If run_backtest returns a tuple or object, store it under a key
+            result["stats"] = stats
         results.append(result)
 
-    results.sort(key=lambda x: x["net_pnl"], reverse=True)
-    return results
+    # Prefer 'net_pnl' when present; otherwise leave order unchanged
+    try:
+        results.sort(key=lambda x: x.get("net_pnl", float("-inf")), reverse=True)
+    except Exception:
+        logger.debug("Results not sortable by net_pnl; leaving original order")
+
+    logger.info("Tuning complete: %d combinations evaluated", len(results))
+    return results