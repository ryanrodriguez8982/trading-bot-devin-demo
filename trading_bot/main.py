--- conflicted
+++ resolved
@@ -13,11 +13,8 @@
 from trading_bot.backtester import run_backtest
 from trading_bot.data_fetch import fetch_btc_usdt_data
 from trading_bot.exchange import create_exchange, execute_trade
-<<<<<<< HEAD
 from trading_bot.signal_logger import log_signals_to_db, mark_signal_handled
-=======
 from trading_bot.signal_logger import log_signals_to_db, log_trade_to_db
->>>>>>> ec6e0625
 from trading_bot.portfolio import Portfolio
 from trading_bot.broker import PaperBroker
 from trading_bot.strategies import STRATEGY_REGISTRY, list_strategies
@@ -199,11 +196,8 @@
     live_trade=False,
     trade_amount=0.0,
     fee_bps=0.0,
-<<<<<<< HEAD
     interval_seconds=60,
-=======
     broker=None,
->>>>>>> ec6e0625
 ):
     live_limit = 25
     sig.signal(sig.SIGINT, signal_handler)
@@ -225,7 +219,6 @@
     while True:
         iteration += 1
         print(f"\n[{datetime.now().strftime('%Y-%m-%d %H:%M:%S')}] Iteration #{iteration}")
-<<<<<<< HEAD
         for symbol in symbols:
             signals = run_single_analysis(
                 symbol,
@@ -297,7 +290,6 @@
                 print(f"No new signals for {symbol}.")
         print(f"Next analysis in {interval_seconds} seconds...")
         time.sleep(interval_seconds)
-=======
         signals = run_single_analysis(
             symbol, timeframe, live_limit, sma_short, sma_long, strategy=strategy, alert_mode=alert_mode, exchange=exchange
         )
@@ -327,7 +319,6 @@
             print("No new signals.")
         print("Next analysis in 60 seconds...")
         time.sleep(60)
->>>>>>> ec6e0625
 
 def main():
     logging.basicConfig(level=logging.INFO, format='%(asctime)s - %(levelname)s - %(message)s')
@@ -418,11 +409,8 @@
                 live_trade=args.live_trade,
                 trade_amount=trade_size,
                 fee_bps=fee_bps,
-<<<<<<< HEAD
                 interval_seconds=interval_seconds,
-=======
                 broker=broker,
->>>>>>> ec6e0625
             )
         else:
             signals = run_single_analysis(
