--- conflicted
+++ resolved
@@ -12,12 +12,15 @@
 from trading_bot.utils.config import get_config
 from trading_bot.utils.logging_config import setup_logging
 
-# ? Absolute imports for package context
+# Package modules
 from trading_bot.backtester import run_backtest
 from trading_bot.data_fetch import fetch_btc_usdt_data
 from trading_bot.exchange import create_exchange, execute_trade
-from trading_bot.signal_logger import log_signals_to_db, mark_signal_handled
-from trading_bot.signal_logger import log_signals_to_db, log_trade_to_db
+from trading_bot.signal_logger import (
+    log_signals_to_db,
+    mark_signal_handled,
+    log_trade_to_db,
+)
 from trading_bot.portfolio import Portfolio
 from trading_bot.risk.position_sizing import calculate_position_size
 from trading_bot.broker import PaperBroker, CcxtSpotBroker
@@ -36,9 +39,7 @@
 except ImportError:
     notification = None
 
-
 logger = logging.getLogger(__name__)
-
 
 
 def parse_args():
@@ -55,86 +56,102 @@
         help="Specify exchange to use (e.g., binance, coinbase, kraken). Overrides config files.",
     )
     try:
-        pkg_version = version('trading-bot')
+        pkg_version = version("trading-bot")
     except PackageNotFoundError:
         try:
-            from trading_bot import __version__ as pkg_version
-        except ImportError:
-            pkg_version = '0.0.0'
-
-    parser.add_argument('--version', action='version', version=f'%(prog)s {pkg_version}')
-    parser.add_argument('--symbol', type=str, help='Trading pair symbol (e.g., BTC/USDT). Overrides config files.')
-    parser.add_argument('--timeframe', type=str, help='Timeframe for candles (e.g., 1m, 5m). Overrides config files.')
-    parser.add_argument('--limit', type=int, help='Number of candles to fetch. Overrides config files.')
-    parser.add_argument('--sma-short', type=int, help='Short-period SMA window. Overrides config files.')
-    parser.add_argument('--sma-long', type=int, help='Long-period SMA window. Overrides config files.')
-    parser.add_argument('--live', action='store_true', help='Enable live trading simulation mode')
-    parser.add_argument('--live-trade', action='store_true', help='Execute real orders when in live mode')
-    parser.add_argument('--dry-run', action='store_true', help='Print order payload without executing')
-    parser.add_argument('--api-key', type=str, help='Exchange API key')
-    parser.add_argument('--api-secret', type=str, help='Exchange API secret')
-    parser.add_argument('--api-passphrase', type=str, help='Exchange API passphrase (if required)')
-    parser.add_argument('--broker', type=str, help='Broker type to use (paper or ccxt)')
-    parser.add_argument('--strategy', type=str, default='sma', help='Trading strategy to use')
-    parser.add_argument('--list-strategies', action='store_true', help='List available strategies and exit')
-    parser.add_argument('--alert-mode', action='store_true', help='Enable alert notifications for BUY/SELL signals')
-    parser.add_argument('--backtest', type=str, help='Path to CSV file for historical backtesting')
-    parser.add_argument('--tune', action='store_true', help='Run parameter tuning over a range of values')
-    parser.add_argument('--optimize', nargs='*', help='Run grid search optimization with validation split')
-    parser.add_argument('--save-chart', action='store_true', help='Save equity curve CSV/JSON and chart during backtest')
-    parser.add_argument('--trade-size', type=float, default=None,
-                        help='Default trade size in asset units. Overrides config files.')
-    parser.add_argument('--fee-bps', type=float, default=None,
-                        help='Trading fee in basis points. Overrides config files.')
-    parser.add_argument('--position-sizing', type=str, choices=['fixed_fraction', 'fixed_cash'],
-                        help='Position sizing mode. Overrides config files.')
-    parser.add_argument('--fixed-fraction', type=float,
-                        help='Fraction of equity to use per trade. Overrides config files.')
-    parser.add_argument('--fixed-cash', type=float,
-                        help='Fixed cash amount to use per trade. Overrides config files.')
-    parser.add_argument(
-        '--interval-seconds',
+            from trading_bot import __version__ as pkg_version  # type: ignore
+        except Exception:
+            pkg_version = "0.0.0"
+
+    parser.add_argument("--version", action="version", version=f"%(prog)s {pkg_version}")
+    parser.add_argument("--symbol", type=str, help="Trading pair symbol (e.g., BTC/USDT). Overrides config files.")
+    parser.add_argument("--timeframe", type=str, help="Timeframe for candles (e.g., 1m, 5m). Overrides config files.")
+    parser.add_argument("--limit", type=int, help="Number of candles to fetch. Overrides config files.")
+    parser.add_argument("--sma-short", type=int, help="Short-period SMA window. Overrides config files.")
+    parser.add_argument("--sma-long", type=int, help="Long-period SMA window. Overrides config files.")
+    parser.add_argument("--live", action="store_true", help="Enable live trading simulation mode")
+    parser.add_argument("--live-trade", action="store_true", help="Execute real orders when in live mode")
+    parser.add_argument("--dry-run", action="store_true", help="Print order payload without executing")
+    parser.add_argument("--api-key", type=str, help="Exchange API key")
+    parser.add_argument("--api-secret", type=str, help="Exchange API secret")
+    parser.add_argument("--api-passphrase", type=str, help="Exchange API passphrase (if required)")
+    parser.add_argument("--broker", type=str, help="Broker type to use (paper or ccxt)")
+    parser.add_argument("--strategy", type=str, default="sma", help="Trading strategy to use")
+    parser.add_argument("--list-strategies", action="store_true", help="List available strategies and exit")
+    parser.add_argument("--alert-mode", action="store_true", help="Enable alert notifications for BUY/SELL signals")
+    parser.add_argument("--backtest", type=str, help="Path to CSV file for historical backtesting")
+    parser.add_argument("--tune", action="store_true", help="Run parameter tuning over a range of values")
+    parser.add_argument("--optimize", nargs="*", help="Run grid search optimization with validation split")
+    parser.add_argument("--save-chart", action="store_true", help="Save equity curve CSV/JSON and chart during backtest")
+    parser.add_argument(
+        "--trade-size",
+        type=float,
+        default=None,
+        help="Default trade size in asset units. Overrides config files.",
+    )
+    parser.add_argument(
+        "--fee-bps",
+        type=float,
+        default=None,
+        help="Trading fee in basis points. Overrides config files.",
+    )
+    parser.add_argument(
+        "--position-sizing",
+        type=str,
+        choices=["fixed_fraction", "fixed_cash"],
+        help="Position sizing mode. Overrides config files.",
+    )
+    parser.add_argument(
+        "--fixed-fraction",
+        type=float,
+        help="Fraction of equity to use per trade. Overrides config files.",
+    )
+    parser.add_argument(
+        "--fixed-cash",
+        type=float,
+        help="Fixed cash amount to use per trade. Overrides config files.",
+    )
+    parser.add_argument(
+        "--interval-seconds",
         type=int,
         default=60,
-        help='Polling interval for live mode in seconds',
-    )
-    parser.add_argument(
-        '--symbols',
+        help="Polling interval for live mode in seconds",
+    )
+    parser.add_argument(
+        "--symbols",
         type=str,
-        help='Comma-separated list of trading symbols for live mode',
-    )
-    parser.add_argument('--risk-profile', type=str, help='Risk profile name. Overrides config files.')
-    parser.add_argument('--state-dir', type=str, help='Directory for logs and database state')
-    parser.add_argument(
-        '--log-level',
+        help="Comma-separated list of trading symbols for live mode",
+    )
+    parser.add_argument("--risk-profile", type=str, help="Risk profile name. Overrides config files.")
+    parser.add_argument("--state-dir", type=str, help="Directory for logs and database state")
+    parser.add_argument(
+        "--log-level",
         type=str.upper,
-        default='INFO',
-        choices=['DEBUG', 'INFO', 'WARNING', 'ERROR', 'CRITICAL'],
-        help='Logging level for the application',
-    )
-    parser.add_argument(
-        '--json-logs',
-        action='store_true',
-        help='Output logs in JSON format',
-    )
+        default="INFO",
+        choices=["DEBUG", "INFO", "WARNING", "ERROR", "CRITICAL"],
+        help="Logging level for the application",
+    )
+    parser.add_argument("--json-logs", action="store_true", help="Output logs in JSON format")
+
+    # Parse known and collect --risk.* overrides
     args, unknown = parser.parse_known_args()
 
     risk_overrides = {}
     it = iter(unknown)
     for token in it:
-        if token.startswith('--risk.'):
-            key = token[2 + len('risk.') :]
+        if token.startswith("--risk."):
+            key = token[2 + len("risk.") :]
             value = next(it, None)
             if value is None:
                 raise SystemExit(f"Missing value for {token}")
             risk_overrides[key] = value
-    if getattr(args, 'position_sizing', None):
-        risk_overrides['position_sizing.mode'] = args.position_sizing
-    if getattr(args, 'fixed_fraction', None) is not None:
-        risk_overrides['position_sizing.fraction_of_equity'] = args.fixed_fraction
-    if getattr(args, 'fixed_cash', None) is not None:
-        risk_overrides['position_sizing.fixed_cash_amount'] = args.fixed_cash
-    setattr(args, 'risk_overrides', risk_overrides)
+    if getattr(args, "position_sizing", None):
+        risk_overrides["position_sizing.mode"] = args.position_sizing
+    if getattr(args, "fixed_fraction", None) is not None:
+        risk_overrides["position_sizing.fraction_of_equity"] = args.fixed_fraction
+    if getattr(args, "fixed_cash", None) is not None:
+        risk_overrides["position_sizing.fixed_cash_amount"] = args.fixed_cash
+    setattr(args, "risk_overrides", risk_overrides)
     return args
 
 
@@ -142,45 +159,44 @@
     if not signals:
         return
     state_dir = state_dir or default_state_dir()
-    logs_dir = os.path.join(state_dir, 'logs')
+    logs_dir = os.path.join(state_dir, "logs")
     os.makedirs(logs_dir, exist_ok=True)
-    timestamp = datetime.now(timezone.utc).strftime('%Y%m%d_%H%M%S')
+    timestamp = datetime.now(timezone.utc).strftime("%Y%m%d_%H%M%S")
     log_path = os.path.join(logs_dir, f"{timestamp}_signals.log")
-    with open(log_path, 'w') as f:
-        f.write(f"Trading Signals Log - {symbol}\n")
-        f.write(f"Generated at: {datetime.now(timezone.utc).isoformat()}\n")
-        f.write("=" * 50 + "\n")
+    with open(log_path, "w", encoding="utf-8") as f:
+        f.write(f"Trading Signals Log - {symbol}
+")
+        f.write(f"Generated at: {datetime.now(timezone.utc).isoformat()}
+")
+        f.write("=" * 50 + "
+")
         for signal in signals:
-            ts = signal['timestamp'].isoformat()
-            f.write(f"{ts} | {signal['action'].upper()} | {symbol} | ${signal['price']:.2f}\n")
-<<<<<<< HEAD
-    logger.info(f"Logged {len(signals)} signals to {log_path}")
-=======
-    logging.debug("Logged %d signals to %s", len(signals), log_path)
->>>>>>> d5ebe348
+            ts = signal["timestamp"].isoformat()
+            f.write(f"{ts} | {signal['action'].upper()} | {symbol} | ${signal['price']:.2f}
+")
+    logger.info("Logged %d signals to %s", len(signals), log_path)
+
 
 def log_order_to_file(order, symbol, state_dir=None):
     if not order:
         return
     state_dir = state_dir or default_state_dir()
-    logs_dir = os.path.join(state_dir, 'logs')
+    logs_dir = os.path.join(state_dir, "logs")
     os.makedirs(logs_dir, exist_ok=True)
-    log_path = os.path.join(logs_dir, 'orders.log')
-    with open(log_path, 'a') as f:
+    log_path = os.path.join(logs_dir, "orders.log")
+    with open(log_path, "a", encoding="utf-8") as f:
         ts = datetime.now(timezone.utc).isoformat()
-        order_id = order.get('id', 'N/A')
-        amount = order.get('amount')
-        price = order.get('price')
-        side = order.get('side')
-        f.write(f"{ts} | {order_id} | {side} | {symbol} | {amount} @ {price}\n")
-<<<<<<< HEAD
-    logger.info(f"Logged order {order_id} to {log_path}")
-=======
-    logging.debug("Logged order %s to %s", order_id, log_path)
->>>>>>> d5ebe348
+        order_id = order.get("id", "N/A")
+        amount = order.get("amount")
+        price = order.get("price")
+        side = order.get("side")
+        f.write(f"{ts} | {order_id} | {side} | {symbol} | {amount} @ {price}
+")
+    logger.info("Logged order %s to %s", order.get("id", "N/A"), log_path)
+
 
 def send_alert(signal):
-    ts = signal['timestamp'].isoformat()
+    ts = signal["timestamp"].isoformat()
     message = f"ALERT: {signal['action'].upper()} at {ts} price ${signal['price']:.2f}"
     logger.info(message)
     if notification:
@@ -189,10 +205,12 @@
         except Exception as e:
             logger.exception("Notification error: %s", e)
 
-def signal_handler(signum, frame):
+
+def signal_handler(signum, frame):  # noqa: ARG001 (frame unused)
     logger.info("Received interrupt signal. Shutting down live trading mode gracefully...")
     logger.info("=== Live Trading Mode Shutdown ===")
     sys.exit(0)
+
 
 def run_single_analysis(
     symbol,
@@ -215,11 +233,7 @@
             data = fetch_btc_usdt_data(symbol, timeframe, limit, exchange=exchange)
         else:
             data = fetch_btc_usdt_data(symbol, timeframe, limit)
-<<<<<<< HEAD
-        logger.info(f"Fetched {len(data)} data points")
-=======
-        logging.debug("Fetched %d data points", len(data))
->>>>>>> d5ebe348
+        logger.info("Fetched %d data points for %s (%s)", len(data), symbol, timeframe)
 
         strategy_fn = STRATEGY_REGISTRY[strategy]
         if strategy == "rsi":
@@ -243,25 +257,22 @@
                 members=confluence_members,
                 required=confluence_required,
             )
-        else:
+        else:  # SMA, EMA, etc. that accept two windows
             signals = strategy_fn(data, sma_short, sma_long)
 
-<<<<<<< HEAD
-        logger.info(f"Generated {len(signals)} trading signals")
-=======
-        logging.debug("Generated %d trading signals", len(signals))
->>>>>>> d5ebe348
+        logger.info("Generated %d trading signals for %s", len(signals), symbol)
         if signals:
             log_signals_to_file(signals, symbol, state_dir)
-            db_path = os.path.join(state_dir or default_state_dir(), 'signals.db')
+            db_path = os.path.join(state_dir or default_state_dir(), "signals.db")
             log_signals_to_db(signals, symbol, db_path=db_path)
             if alert_mode:
                 for s in signals:
                     send_alert(s)
         return signals
-    except Exception as e:
-        logger.exception("Error in analysis cycle")
+    except Exception:
+        logger.exception("Error in analysis cycle for %s", symbol)
         return []
+
 
 def run_live_mode(
     symbols,
@@ -282,16 +293,17 @@
     state_dir=None,
 ):
     state_dir = state_dir or default_state_dir()
-    db_path = os.path.join(state_dir, 'signals.db')
+    db_path = os.path.join(state_dir, "signals.db")
     live_limit = 25
     sig.signal(sig.SIGINT, signal_handler)
+
     if strategy not in STRATEGY_REGISTRY:
         raise ValueError("Unknown strategy. Use --list-strategies to view options.")
 
     logger.info("=== Live Trading Mode Started ===")
-    logger.info(f"Symbols: {', '.join(symbols)}")
-    logger.info(f"Strategy: {strategy.upper()}")
-    logger.info(f"Fetching {live_limit} candles every {interval_seconds} seconds")
+    logger.info("Symbols: %s", ", ".join(symbols))
+    logger.info("Strategy: %s", strategy.upper())
+    logger.info("Fetching %d candles every %d seconds", live_limit, interval_seconds)
     logger.info("Press Ctrl+C to stop gracefully")
     logger.info("=" * 50)
 
@@ -303,7 +315,7 @@
     guardrails = None
     if risk_config is not None:
         md_cfg = getattr(risk_config, "max_drawdown", None)
-        if md_cfg and (md_cfg.monthly_pct > 0 or md_cfg.cooldown_bars > 0):
+        if md_cfg and (getattr(md_cfg, "monthly_pct", 0) > 0 or getattr(md_cfg, "cooldown_bars", 0) > 0):
             from trading_bot.risk.guardrails import Guardrails
 
             guardrails = Guardrails(
@@ -321,18 +333,16 @@
                 logger.warning("Guardrails triggered - halting trading")
                 break
             if guardrails.cooling_down():
-<<<<<<< HEAD
                 logger.info("Guardrails active - skipping iteration")
-=======
-                logging.debug("Guardrails active - skipping iteration")
->>>>>>> d5ebe348
                 time.sleep(interval_seconds)
                 continue
 
-        logger.info(f"[{datetime.now(timezone.utc).isoformat()}] Iteration #{iteration}")
-        for symbol in symbols:
+        now_iso = datetime.now(timezone.utc).isoformat()
+        logger.info("[%s] Iteration #%d", now_iso, iteration)
+
+        for sym in symbols:
             signals = run_single_analysis(
-                symbol,
+                sym,
                 timeframe,
                 live_limit,
                 sma_short,
@@ -344,134 +354,91 @@
                 confluence_required=confluence_required,
                 state_dir=state_dir,
             )
-            if signals:
-                logger.info(f"?? NEW SIGNALS for {symbol} ({len(signals)}):")
-                for signal in signals[-3:]:
-                    ts = signal["timestamp"].isoformat()
-                    if mark_signal_handled(
-                        symbol,
-                        strategy,
-                        timeframe,
-                        signal["timestamp"].isoformat(),
-                        signal["action"],
-                        db_path=db_path,
-                    ):
-<<<<<<< HEAD
+
+            if not signals:
+                logger.info("No new signals for %s.", sym)
+                continue
+
+            logger.info("✅ NEW SIGNALS for %s (%d)", sym, len(signals))
+
+            for signal in signals[-3:]:  # show last few
+                ts = signal["timestamp"].isoformat()
+                action = signal["action"]
+                price = signal["price"]
+
+                if mark_signal_handled(
+                    sym,
+                    strategy,
+                    timeframe,
+                    ts,
+                    action,
+                    db_path=db_path,
+                ):
+                    logger.info(
+                        json.dumps(
+                            {
+                                "symbol": sym,
+                                "action": action,
+                                "timestamp": ts,
+                                "status": "duplicate",
+                            }
+                        )
+                    )
+                    continue
+
+                logger.info("  %s - %s at $%.2f", ts, action.upper(), price)
+
+                # Determine quantity
+                qty = 0.0
+                if trade_amount:
+                    qty = trade_amount
+                elif risk_config:
+                    equity = portfolio.equity({sym: price}) if portfolio else 0
+                    qty = calculate_position_size(risk_config.position_sizing, price, equity)
+
+                # Execute trade
+                if live_trade and exchange:
+                    order = execute_trade(exchange, sym, action, qty)
+                    log_order_to_file(order, sym, state_dir)
+                    logger.info(
+                        json.dumps(
+                            {
+                                "symbol": sym,
+                                "action": action,
+                                "timestamp": ts,
+                                "status": "placed",
+                            }
+                        )
+                    )
+                else:
+                    try:
+                        if broker:
+                            # Price update + broker order
+                            broker.set_price(sym, price)
+                            trade = broker.create_order(action, sym, qty)
+                            trade["strategy"] = strategy
+                            log_trade_to_db(trade, db_path=db_path)
+                        elif portfolio:
+                            if action == "buy":
+                                portfolio.buy(sym, qty, price, fee_bps=fee_bps)
+                            else:
+                                portfolio.sell(sym, qty, price, fee_bps=fee_bps)
                         logger.info(
-=======
-                        logging.debug(
->>>>>>> d5ebe348
                             json.dumps(
                                 {
-                                    "symbol": symbol,
-                                    "action": signal["action"],
-                                    "timestamp": signal["timestamp"].isoformat(),
-                                    "status": "duplicate",
+                                    "symbol": sym,
+                                    "action": action,
+                                    "timestamp": ts,
+                                    "status": "executed",
                                 }
                             )
                         )
-                        continue
-                    logger.info(
-                        f"  {ts} - {signal['action'].upper()} at ${signal['price']:.2f}"
-                    )
-                    if live_trade and exchange:
-                        order = execute_trade(exchange, symbol, signal["action"], trade_amount)
-                        log_order_to_file(order, symbol, state_dir)
-<<<<<<< HEAD
-                        logger.info(
-=======
-                        logging.debug(
->>>>>>> d5ebe348
-                            json.dumps(
-                                {
-                                    "symbol": symbol,
-                                    "action": signal["action"],
-                                    "timestamp": signal["timestamp"].isoformat(),
-                                    "status": "placed",
-                                }
-                            )
-                        )
-                    else:
-                        try:
-                            if signal["action"] == "buy":
-                                portfolio.buy(symbol, trade_amount, signal["price"], fee_bps=fee_bps)
-                            else:
-                                portfolio.sell(symbol, trade_amount, signal["price"], fee_bps=fee_bps)
-<<<<<<< HEAD
-                            logger.info(
-=======
-                            logging.debug(
->>>>>>> d5ebe348
-                                json.dumps(
-                                    {
-                                        "symbol": symbol,
-                                        "action": signal["action"],
-                                        "timestamp": signal["timestamp"].isoformat(),
-                                        "status": "executed",
-                                    }
-                                )
-                            )
-                        except ValueError:
-                            logger.debug("Trade skipped due to portfolio constraints")
-            else:
-                logger.info(f"No new signals for {symbol}.")
-        logger.info(f"Next analysis in {interval_seconds} seconds...")
-        time.sleep(interval_seconds)
-        signals = run_single_analysis(
-            symbol,
-            timeframe,
-            live_limit,
-            sma_short,
-            sma_long,
-            strategy=strategy,
-            alert_mode=alert_mode,
-            exchange=exchange,
-            confluence_members=confluence_members,
-            confluence_required=confluence_required,
-            state_dir=state_dir,
-        )
-        if signals:
-            logger.info(f"?? NEW SIGNALS ({len(signals)}):")
-            for signal in signals[-3:]:
-                ts = signal['timestamp'].isoformat()
-                logger.info(f"  {ts} - {signal['action'].upper()} at ${signal['price']:.2f}")
-                price = signal['price']
-                if trade_amount:
-                    qty = trade_amount
-                elif risk_config:
-                    equity = portfolio.equity({symbol: price})
-                    qty = calculate_position_size(
-                        risk_config.position_sizing, price, equity
-                    )
-                else:
-                    qty = 0
-                if qty <= 0:
-                    continue
-                if live_trade and exchange:
-                    order = execute_trade(exchange, symbol, signal['action'], qty)
-                    log_order_to_file(order, symbol, state_dir)
-                else:
-                    try:
-                        if signal['action'] == 'buy':
-                            portfolio.buy(symbol, qty, price, fee_bps=fee_bps)
-                        else:
-                            portfolio.sell(symbol, qty, price, fee_bps=fee_bps)
-                        if broker:
-                            broker.set_price(symbol, signal['price'])
-                            trade = broker.create_order(signal['action'], symbol, trade_amount)
-                            trade['strategy'] = strategy
-                            log_trade_to_db(trade, db_path=db_path)
-                        else:
-                            if signal['action'] == 'buy':
-                                portfolio.buy(symbol, trade_amount, signal['price'], fee_bps=fee_bps)
-                            else:
-                                portfolio.sell(symbol, trade_amount, signal['price'], fee_bps=fee_bps)
                     except ValueError:
                         logger.debug("Trade skipped due to portfolio/broker constraints")
-        else:
-            logger.info("No new signals.")
-        logger.info("Next analysis in 60 seconds...")
-        time.sleep(60)
+
+        logger.info("Next analysis in %d seconds...", interval_seconds)
+        time.sleep(interval_seconds)
+
 
 def main():
     args = parse_args()
@@ -479,95 +446,104 @@
     setup_logging(level=args.log_level, state_dir=state_dir, json_logs=args.json_logs)
     config = get_config()
     configure_alerts(config)
-    risk_config = get_risk_config(config.get('risk'), getattr(args, 'risk_overrides', {}))
-
-    symbol = args.symbol or config['symbol']
-    symbols = args.symbols.split(',') if getattr(args, 'symbols', None) else [symbol]
-    timeframe = args.timeframe or config['timeframe']
-    limit = args.limit or config['limit']
-    sma_short = getattr(args, 'sma_short') or config['sma_short']
-    sma_long = getattr(args, 'sma_long') or config['sma_long']
-    strategy_choice = getattr(args, 'strategy', 'sma')
-    alert_mode = getattr(args, 'alert_mode', False)
-    interval_seconds = getattr(args, 'interval_seconds', 60)
+    risk_config = get_risk_config(config.get("risk"), getattr(args, "risk_overrides", {}))
+
+    symbol = args.symbol or config["symbol"]
+    symbols = args.symbols.split(",") if getattr(args, "symbols", None) else [symbol]
+    timeframe = args.timeframe or config["timeframe"]
+    limit = args.limit or config["limit"]
+    sma_short = getattr(args, "sma_short") or config["sma_short"]
+    sma_long = getattr(args, "sma_long") or config["sma_long"]
+    strategy_choice = getattr(args, "strategy", "sma")
+    alert_mode = getattr(args, "alert_mode", False)
+    interval_seconds = getattr(args, "interval_seconds", 60)
 
     confluence_cfg = config.get("confluence", {})
     confluence_members = confluence_cfg.get("members", ["sma", "rsi", "macd"])
     confluence_required = confluence_cfg.get("required", 2)
 
     os.makedirs(state_dir, exist_ok=True)
-    api_key = args.api_key or config.get('api_key')
-    api_secret = args.api_secret or config.get('api_secret')
-    api_passphrase = args.api_passphrase or config.get('api_passphrase')
-    trade_size = args.trade_size if args.trade_size is not None else config.get('trade_size', 1.0)
-    broker_cfg = config.get('broker', {})
-    fee_bps = args.fee_bps if args.fee_bps is not None else broker_cfg.get('fees_bps', 0.0)
-    slippage_bps = broker_cfg.get('slippage_bps', 5.0)
-    broker_type = getattr(args, 'broker', None) or broker_cfg.get('type', 'paper')
+    api_key = args.api_key or config.get("api_key")
+    api_secret = args.api_secret or config.get("api_secret")
+    api_passphrase = args.api_passphrase or config.get("api_passphrase")
+    trade_size = args.trade_size if args.trade_size is not None else config.get("trade_size", 1.0)
+    broker_cfg = config.get("broker", {})
+    fee_bps = args.fee_bps if args.fee_bps is not None else broker_cfg.get("fees_bps", 0.0)
+    slippage_bps = broker_cfg.get("slippage_bps", 5.0)
+    broker_type = getattr(args, "broker", None) or broker_cfg.get("type", "paper")
     exchange_name = args.exchange or config.get("exchange", "binance")
-    exchange = None
-
+
+    # Exchange
     if api_key and api_secret:
         exchange = create_exchange(api_key, api_secret, api_passphrase, exchange_name)
     else:
         exchange = create_exchange(exchange_name=exchange_name)
+
+    # Broker
     broker = None
-    if broker_type == 'paper':
-        broker = PaperBroker(starting_cash=trade_size * 100 if trade_size else 0,
-                             fees_bps=fee_bps,
-                             slippage_bps=slippage_bps)
-    elif broker_type == 'ccxt':
-        broker = CcxtSpotBroker(exchange=exchange, fees_bps=fee_bps, dry_run=getattr(args, 'dry_run', False))
-
-    if getattr(args, 'list_strategies', False):
+    if broker_type == "paper":
+        broker = PaperBroker(
+            starting_cash=trade_size * 100 if trade_size else 0,
+            fees_bps=fee_bps,
+            slippage_bps=slippage_bps,
+        )
+    elif broker_type == "ccxt":
+        broker = CcxtSpotBroker(exchange=exchange, fees_bps=fee_bps, dry_run=getattr(args, "dry_run", False))
+
+    # List strategies and exit
+    if getattr(args, "list_strategies", False):
         logger.info("Available strategies:")
         for name in list_strategies():
-            logger.info(f"- {name}")
+            logger.info("- %s", name)
         return
 
     if strategy_choice not in STRATEGY_REGISTRY:
         raise ValueError("Unknown strategy. Use --list-strategies to view options.")
 
     try:
-        if getattr(args, 'optimize', None):
+        if getattr(args, "optimize", None):
             if not args.backtest:
                 raise ValueError("--backtest CSV path required for optimization")
             from trading_bot.backtest.optimizer import parse_optimize_args, optimize
+
             opt_opts = parse_optimize_args(args.optimize)
             base = os.path.splitext(args.backtest)[0]
-            results_csv = base + '_opt_results.csv'
-            best_json = base + '_best_params.json'
+            results_csv = base + "_opt_results.csv"
+            best_json = base + "_best_params.json"
             optimize(
                 args.backtest,
-                strategy=opt_opts['strategy'],
-                param_grid=opt_opts['param_grid'],
-                split=opt_opts['split'],
-                metric=opt_opts['metric'],
+                strategy=opt_opts["strategy"],
+                param_grid=opt_opts["param_grid"],
+                split=opt_opts["split"],
+                metric=opt_opts["metric"],
                 results_csv=results_csv,
                 best_json=best_json,
             )
-            logger.info(f"Optimization results saved to {results_csv}")
-            logger.info(f"Best parameters saved to {best_json}")
+            logger.info("Optimization results saved to %s", results_csv)
+            logger.info("Best parameters saved to %s", best_json)
             return
-        if getattr(args, 'tune', False):
+
+        if getattr(args, "tune", False):
             if not args.backtest:
                 raise ValueError("--backtest CSV path required for tuning")
             from trading_bot.tuner import tune
+
             results = tune(args.backtest, strategy=strategy_choice)
             logger.info("=== Tuning Results ===")
             for res in results:
-                params_str = ", ".join(f"{k}={v}" for k, v in res['params'].items())
+                params_str = ", ".join(f"{k}={v}" for k, v in res["params"].items())
                 logger.info(
                     f"{params_str} -> PnL {res['net_pnl']:.2f}, Win {res['win_rate']:.2f}%"
                 )
             if results:
-                logger.info(f"Best parameters: {results[0]['params']}")
+                logger.info("Best parameters: %s", results[0]["params"])
             return
+
         if args.backtest:
             base = os.path.splitext(args.backtest)[0]
-            equity_out = base + '_equity_curve.csv' if args.save_chart else None
-            stats_out = base + '_summary_stats.json' if args.save_chart else None
-            chart_out = base + '_equity_chart.png' if args.save_chart else None
+            equity_out = base + "_equity_curve.csv" if args.save_chart else None
+            stats_out = base + "_summary_stats.json" if args.save_chart else None
+            chart_out = base + "_equity_chart.png" if args.save_chart else None
             run_backtest(
                 args.backtest,
                 strategy=strategy_choice,
@@ -614,19 +590,20 @@
                 state_dir=state_dir,
             )
 
-            logger.info(f"=== Trading Bot Results for {symbol} ===")
-            logger.info(f"Strategy: {strategy_choice.upper()}")
-            logger.info(f"Total signals: {len(signals)}")
+            logger.info("=== Trading Bot Results for %s ===", symbol)
+            logger.info("Strategy: %s", strategy_choice.upper())
+            logger.info("Total signals: %d", len(signals))
             if signals:
                 logger.info("Last 5 signals:")
                 for i, s in enumerate(signals[-5:], 1):
-                    ts = s['timestamp'].isoformat()
-                    logger.info(f"{i}. {ts} - {s['action'].upper()} @ ${s['price']:.2f}")
+                    ts = s["timestamp"].isoformat()
+                    logger.info("%d. %s - %s @ $%.2f", i, ts, s["action"].upper(), s["price"])
             else:
                 logger.info("No trading signals generated.")
-    except Exception as e:
+    except Exception:
         logger.exception("Error in main")
         raise
 
+
 if __name__ == "__main__":
     main()