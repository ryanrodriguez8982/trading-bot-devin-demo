--- conflicted
+++ resolved
@@ -10,7 +10,6 @@
 from typing import Any, Dict, List, Optional, Sequence
 
 from ccxt.base.exchange import Exchange
-
 from pydantic import BaseModel, ConfigDict, Field, ValidationError
 
 from trading_bot.backtester import run_backtest
@@ -48,7 +47,7 @@
 
 
 class CLIArgsModel(BaseModel):
-    # ✅ Use Optional[...] for Python 3.9 compatibility
+    # Python 3.9–3.12 compatible typing
     limit: Optional[int] = Field(default=None, gt=0)
     trade_size: Optional[float] = Field(default=None, gt=0)
     fee_bps: Optional[float] = Field(default=None, ge=0)
@@ -170,26 +169,8 @@
         type=float,
         help="Fixed cash amount to use per trade. Overrides config files.",
     )
-<<<<<<< HEAD
-    parser.add_argument(
-        "--max-trades-per-day",
-        type=int,
-        help="Maximum number of trades allowed per day",
-    )
-    parser.add_argument(
-        "--max-position-pct",
-        type=float,
-        help="Maximum fraction of equity allowed per trade (0-1)",
-    )
-    parser.add_argument(
-        "--trading-window",
-        type=str,
-        help="Allowed trading window as START-END hours in UTC (e.g., 9-17)",
-    )
-    parser.add_argument(
-=======
-    common.add_argument(
->>>>>>> b50bf76f
+    # keep interval-seconds on the shared "common" parser (resolved merge conflict)
+    common.add_argument(
         "--interval-seconds",
         type=int,
         default=60,
@@ -267,11 +248,11 @@
     if not getattr(args, "command", None):
         parser.error("a subcommand is required")
 
-    risk_overrides = {}
+    risk_overrides: Dict[str, Any] = {}
     it = iter(unknown)
     for token in it:
         if token.startswith("--risk."):
-            key = token[2 + len("risk."):]
+            key = token[2 + len("risk.") :]
             value = next(it, None)
             if value is None:
                 raise SystemExit(f"Missing value for {token}")
@@ -289,7 +270,7 @@
     if getattr(args, "trading_window", None):
         try:
             start, end = [int(x) for x in args.trading_window.split("-")]
-        except ValueError as e:  # noqa: F841
+        except ValueError:
             raise SystemExit("Invalid --trading-window format. Use START-END")
         risk_overrides["max_drawdown.trading_start_hour"] = start
         risk_overrides["max_drawdown.trading_end_hour"] = end
