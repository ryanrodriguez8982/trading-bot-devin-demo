import logging
import json
import argparse
import os
import time
import signal as sig
import sys
from datetime import datetime
from importlib.metadata import PackageNotFoundError, version
from typing import Dict

# ? Absolute imports for package context
from trading_bot.backtester import run_backtest
from trading_bot.data_fetch import fetch_btc_usdt_data
from trading_bot.exchange import create_exchange, execute_trade
from trading_bot.signal_logger import log_signals_to_db, mark_signal_handled
from trading_bot.signal_logger import log_signals_to_db, log_trade_to_db
from trading_bot.portfolio import Portfolio
<<<<<<< HEAD
from trading_bot.risk.position_sizing import calculate_position_size
=======
from trading_bot.broker import PaperBroker
>>>>>>> 2c8d2942
from trading_bot.strategies import STRATEGY_REGISTRY, list_strategies

try:
    from plyer import notification
except Exception:
    notification = None

def load_config():
    config_path = os.path.join(os.path.dirname(os.path.dirname(__file__)), 'config.json')
    try:
        with open(config_path, 'r') as f:
            return json.load(f)
    except FileNotFoundError:
        logging.warning("config.json not found, using default values")
        return {
            "symbol": "BTC/USDT",
            "timeframe": "1m",
            "limit": 500,
            "sma_short": 5,
            "sma_long": 20
        }


def parse_args():
    parser = argparse.ArgumentParser(description='Crypto Trading Bot')
    parser.add_argument(
        "--exchange",
        type=str,
        default=None,
        help="Specify exchange to use (e.g., binance, coinbase, kraken). Overrides config.json.",
    )
    try:
        pkg_version = version('trading-bot')
    except PackageNotFoundError:
        try:
            from trading_bot import __version__ as pkg_version
        except Exception:
            pkg_version = '0.0.0'

    parser.add_argument('--version', action='version', version=f'%(prog)s {pkg_version}')
    parser.add_argument('--symbol', type=str, help='Trading pair symbol (e.g., BTC/USDT)')
    parser.add_argument('--timeframe', type=str, help='Timeframe for candles (e.g., 1m, 5m)')
    parser.add_argument('--limit', type=int, help='Number of candles to fetch')
    parser.add_argument('--sma-short', type=int, help='Short-period SMA window')
    parser.add_argument('--sma-long', type=int, help='Long-period SMA window')
    parser.add_argument('--live', action='store_true', help='Enable live trading simulation mode')
    parser.add_argument('--live-trade', action='store_true', help='Execute real orders when in live mode')
    parser.add_argument('--api-key', type=str, help='Exchange API key')
    parser.add_argument('--api-secret', type=str, help='Exchange API secret')
    parser.add_argument('--api-passphrase', type=str, help='Exchange API passphrase (if required)')
    parser.add_argument('--broker', type=str, help='Broker type to use (paper or ccxt)')
    parser.add_argument('--strategy', type=str, default='sma', help='Trading strategy to use')
    parser.add_argument('--list-strategies', action='store_true', help='List available strategies and exit')
    parser.add_argument('--alert-mode', action='store_true', help='Enable alert notifications for BUY/SELL signals')
    parser.add_argument('--backtest', type=str, help='Path to CSV file for historical backtesting')
    parser.add_argument('--tune', action='store_true', help='Run parameter tuning over a range of values')
    parser.add_argument('--save-chart', action='store_true', help='Save equity curve CSV/JSON and chart during backtest')
    parser.add_argument('--trade-size', type=float, default=None,
                        help='Default trade size in asset units')
    parser.add_argument('--fee-bps', type=float, default=None,
                        help='Trading fee in basis points')
<<<<<<< HEAD
    parser.add_argument('--position-sizing', type=str, choices=['fixed_fraction', 'fixed_cash'],
                        help='Position sizing mode')
    parser.add_argument('--fixed-fraction', type=float,
                        help='Fraction of equity to use per trade')
    parser.add_argument('--fixed-cash', type=float,
                        help='Fixed cash amount to use per trade')
=======
    parser.add_argument(
        '--interval-seconds',
        type=int,
        default=60,
        help='Polling interval for live mode in seconds',
    )
    parser.add_argument(
        '--symbols',
        type=str,
        help='Comma-separated list of trading symbols for live mode',
    )
    parser.add_argument('--broker', type=str, help='Broker identifier for live trading')
    parser.add_argument('--risk-profile', type=str, help='Risk profile name')
>>>>>>> 2c8d2942
    args, unknown = parser.parse_known_args()

    risk_overrides = {}
    it = iter(unknown)
    for token in it:
        if token.startswith('--risk.'):
            key = token[2 + len('risk.') :]
            value = next(it, None)
            if value is None:
                raise SystemExit(f"Missing value for {token}")
            risk_overrides[key] = value
    if getattr(args, 'position_sizing', None):
        risk_overrides['position_sizing.mode'] = args.position_sizing
    if getattr(args, 'fixed_fraction', None) is not None:
        risk_overrides['position_sizing.fraction_of_equity'] = args.fixed_fraction
    if getattr(args, 'fixed_cash', None) is not None:
        risk_overrides['position_sizing.fixed_cash_amount'] = args.fixed_cash
    setattr(args, 'risk_overrides', risk_overrides)
    return args


def log_signals_to_file(signals, symbol):
    if not signals:
        return
    logs_dir = os.path.join(os.path.dirname(os.path.dirname(__file__)), 'logs')
    os.makedirs(logs_dir, exist_ok=True)
    timestamp = datetime.now().strftime('%Y%m%d_%H%M%S')
    log_path = os.path.join(logs_dir, f"{timestamp}_signals.log")
    with open(log_path, 'w') as f:
        f.write(f"Trading Signals Log - {symbol}\n")
        f.write(f"Generated at: {datetime.now().strftime('%Y-%m-%d %H:%M:%S')}\n")
        f.write("=" * 50 + "\n")
        for signal in signals:
            ts = signal['timestamp'].strftime('%Y-%m-%d %H:%M:%S')
            f.write(f"{ts} | {signal['action'].upper()} | {symbol} | ${signal['price']:.2f}\n")
    logging.info(f"Logged {len(signals)} signals to {log_path}")

def log_order_to_file(order, symbol):
    if not order:
        return
    logs_dir = os.path.join(os.path.dirname(os.path.dirname(__file__)), 'logs')
    os.makedirs(logs_dir, exist_ok=True)
    log_path = os.path.join(logs_dir, 'orders.log')
    with open(log_path, 'a') as f:
        ts = datetime.now().strftime('%Y-%m-%d %H:%M:%S')
        order_id = order.get('id', 'N/A')
        amount = order.get('amount')
        price = order.get('price')
        side = order.get('side')
        f.write(f"{ts} | {order_id} | {side} | {symbol} | {amount} @ {price}\n")
    logging.info(f"Logged order {order_id} to {log_path}")

def send_alert(signal):
    ts = signal['timestamp'].strftime('%Y-%m-%d %H:%M:%S')
    message = f"ALERT: {signal['action'].upper()} at {ts} price ${signal['price']:.2f}"
    print(message)
    if notification:
        try:
            notification.notify(title="Trading Bot Alert", message=message)
        except Exception as e:
            logging.debug(f"Notification error: {e}")

def signal_handler(signum, frame):
    logging.info("Received interrupt signal. Shutting down live trading mode gracefully...")
    print("\n=== Live Trading Mode Shutdown ===")
    sys.exit(0)

def run_single_analysis(symbol, timeframe, limit, sma_short, sma_long, strategy="sma", alert_mode=False, exchange=None):
    try:
        if strategy not in STRATEGY_REGISTRY:
            raise ValueError("Unknown strategy. Use --list-strategies to view options.")

        if exchange:
            data = fetch_btc_usdt_data(symbol, timeframe, limit, exchange=exchange)
        else:
            data = fetch_btc_usdt_data(symbol, timeframe, limit)
        logging.info(f"Fetched {len(data)} data points")

        strategy_fn = STRATEGY_REGISTRY[strategy]
        if strategy == "rsi":
            signals = strategy_fn(data, period=14)
        elif strategy == "macd":
            signals = strategy_fn(data)
        elif strategy == "bollinger":
            signals = strategy_fn(data, window=sma_long, num_std=2)
        else:
            signals = strategy_fn(data, sma_short, sma_long)

        logging.info(f"Generated {len(signals)} trading signals")
        if signals:
            log_signals_to_file(signals, symbol)
            log_signals_to_db(signals, symbol)
            if alert_mode:
                for s in signals:
                    send_alert(s)
        return signals
    except Exception as e:
        logging.error(f"Error in analysis cycle: {e}")
        return []

def run_live_mode(
    symbols,
    timeframe,
    sma_short,
    sma_long,
    strategy="sma",
    alert_mode=False,
    exchange=None,
    live_trade=False,
    trade_amount=0.0,
    fee_bps=0.0,
<<<<<<< HEAD
    risk_config=None,
=======
    interval_seconds=60,
    broker=None,
>>>>>>> 2c8d2942
):
    live_limit = 25
    sig.signal(sig.SIGINT, signal_handler)
    if strategy not in STRATEGY_REGISTRY:
        raise ValueError("Unknown strategy. Use --list-strategies to view options.")

    print(f"\n=== Live Trading Mode Started ===")
    print(f"Symbols: {', '.join(symbols)}")
    print(f"Strategy: {strategy.upper()}")
    print(f"Fetching {live_limit} candles every {interval_seconds} seconds")
    print("Press Ctrl+C to stop gracefully")
    print("=" * 50)

    iteration = 0
    portfolio = None
    if broker is None:
        portfolio = Portfolio(cash=trade_amount * 100 if trade_amount else 0)

    while True:
        iteration += 1
        print(f"\n[{datetime.now().strftime('%Y-%m-%d %H:%M:%S')}] Iteration #{iteration}")
        for symbol in symbols:
            signals = run_single_analysis(
                symbol,
                timeframe,
                live_limit,
                sma_short,
                sma_long,
                strategy=strategy,
                alert_mode=alert_mode,
                exchange=exchange,
            )
            if signals:
                print(f"?? NEW SIGNALS for {symbol} ({len(signals)}):")
                for signal in signals[-3:]:
                    ts = signal["timestamp"].strftime("%Y-%m-%d %H:%M:%S")
                    if mark_signal_handled(
                        symbol,
                        strategy,
                        timeframe,
                        signal["timestamp"].isoformat(),
                        signal["action"],
                    ):
                        logging.info(
                            json.dumps(
                                {
                                    "symbol": symbol,
                                    "action": signal["action"],
                                    "timestamp": signal["timestamp"].isoformat(),
                                    "status": "duplicate",
                                }
                            )
                        )
                        continue
                    print(
                        f"  {ts} - {signal['action'].upper()} at ${signal['price']:.2f}"
                    )
                    if live_trade and exchange:
                        order = execute_trade(exchange, symbol, signal["action"], trade_amount)
                        log_order_to_file(order, symbol)
                        logging.info(
                            json.dumps(
                                {
                                    "symbol": symbol,
                                    "action": signal["action"],
                                    "timestamp": signal["timestamp"].isoformat(),
                                    "status": "placed",
                                }
                            )
                        )
                    else:
                        try:
                            if signal["action"] == "buy":
                                portfolio.buy(symbol, trade_amount, signal["price"], fee_bps=fee_bps)
                            else:
                                portfolio.sell(symbol, trade_amount, signal["price"], fee_bps=fee_bps)
                            logging.info(
                                json.dumps(
                                    {
                                        "symbol": symbol,
                                        "action": signal["action"],
                                        "timestamp": signal["timestamp"].isoformat(),
                                        "status": "executed",
                                    }
                                )
                            )
                        except ValueError:
                            logging.debug("Trade skipped due to portfolio constraints")
            else:
                print(f"No new signals for {symbol}.")
        print(f"Next analysis in {interval_seconds} seconds...")
        time.sleep(interval_seconds)
        signals = run_single_analysis(
            symbol, timeframe, live_limit, sma_short, sma_long, strategy=strategy, alert_mode=alert_mode, exchange=exchange
        )
        if signals:
            print(f"?? NEW SIGNALS ({len(signals)}):")
            for signal in signals[-3:]:
                ts = signal['timestamp'].strftime('%Y-%m-%d %H:%M:%S')
                print(f"  {ts} - {signal['action'].upper()} at ${signal['price']:.2f}")
                price = signal['price']
                if trade_amount:
                    qty = trade_amount
                elif risk_config:
                    equity = portfolio.equity({symbol: price})
                    qty = calculate_position_size(
                        risk_config.position_sizing, price, equity
                    )
                else:
                    qty = 0
                if qty <= 0:
                    continue
                if live_trade and exchange:
                    order = execute_trade(exchange, symbol, signal['action'], qty)
                    log_order_to_file(order, symbol)
                else:
                    try:
<<<<<<< HEAD
                        if signal['action'] == 'buy':
                            portfolio.buy(symbol, qty, price, fee_bps=fee_bps)
                        else:
                            portfolio.sell(symbol, qty, price, fee_bps=fee_bps)
=======
                        if broker:
                            broker.set_price(symbol, signal['price'])
                            trade = broker.create_order(signal['action'], symbol, trade_amount)
                            trade['strategy'] = strategy
                            log_trade_to_db(trade)
                        else:
                            if signal['action'] == 'buy':
                                portfolio.buy(symbol, trade_amount, signal['price'], fee_bps=fee_bps)
                            else:
                                portfolio.sell(symbol, trade_amount, signal['price'], fee_bps=fee_bps)
>>>>>>> 2c8d2942
                    except ValueError:
                        logging.debug("Trade skipped due to portfolio/broker constraints")
        else:
            print("No new signals.")
        print("Next analysis in 60 seconds...")
        time.sleep(60)

def main():
    logging.basicConfig(level=logging.INFO, format='%(asctime)s - %(levelname)s - %(message)s')
    config = load_config()
    args = parse_args()
    risk_config = get_risk_config(config.get('risk'), getattr(args, 'risk_overrides', {}))

    symbol = args.symbol or config['symbol']
    symbols = args.symbols.split(',') if getattr(args, 'symbols', None) else [symbol]
    timeframe = args.timeframe or config['timeframe']
    limit = args.limit or config['limit']
    sma_short = getattr(args, 'sma_short') or config['sma_short']
    sma_long = getattr(args, 'sma_long') or config['sma_long']
    strategy_choice = getattr(args, 'strategy', 'sma')
    alert_mode = getattr(args, 'alert_mode', False)
    interval_seconds = getattr(args, 'interval_seconds', 60)

    api_key = args.api_key or os.getenv('TRADING_BOT_API_KEY') or config.get('api_key')
    api_secret = args.api_secret or os.getenv('TRADING_BOT_API_SECRET') or config.get('api_secret')
    api_passphrase = args.api_passphrase or os.getenv('TRADING_BOT_API_PASSPHRASE') or config.get('api_passphrase')
    trade_size = args.trade_size if args.trade_size is not None else config.get('trade_size', 1.0)
    broker_cfg = config.get('broker', {})
    fee_bps = args.fee_bps if args.fee_bps is not None else broker_cfg.get('fees_bps', config.get('fee_bps', 0.0))
    slippage_bps = broker_cfg.get('slippage_bps', 5.0)
    broker_type = getattr(args, 'broker', None) or broker_cfg.get('type', 'paper')
    exchange_name = args.exchange or config.get("exchange", "binance")
    exchange = None

    if api_key and api_secret:
        exchange = create_exchange(api_key, api_secret, api_passphrase, exchange_name)
    else:
        exchange = create_exchange(exchange_name=exchange_name)
    broker = None
    if broker_type == 'paper':
        broker = PaperBroker(starting_cash=trade_size * 100 if trade_size else 0,
                             fees_bps=fee_bps,
                             slippage_bps=slippage_bps)

    if getattr(args, 'list_strategies', False):
        print("Available strategies:")
        for name in list_strategies():
            print(f"- {name}")
        return

    if strategy_choice not in STRATEGY_REGISTRY:
        raise ValueError("Unknown strategy. Use --list-strategies to view options.")

    try:
        if getattr(args, 'tune', False):
            if not args.backtest:
                raise ValueError("--backtest CSV path required for tuning")
            from trading_bot.tuner import tune
            results = tune(args.backtest, strategy=strategy_choice)
            print("=== Tuning Results ===")
            for res in results:
                params_str = ", ".join(f"{k}={v}" for k, v in res['params'].items())
                print(f"{params_str} -> PnL {res['net_pnl']:.2f}, Win "
                      f"{res['win_rate']:.2f}%")
            if results:
                print(f"Best parameters: {results[0]['params']}")
            return
        if args.backtest:
            base = os.path.splitext(args.backtest)[0]
            equity_out = base + '_equity_curve.csv' if args.save_chart else None
            stats_out = base + '_summary_stats.json' if args.save_chart else None
            chart_out = base + '_equity_chart.png' if args.save_chart else None
            run_backtest(
                args.backtest,
                strategy=strategy_choice,
                sma_short=sma_short,
                sma_long=sma_long,
                plot=bool(chart_out),
                equity_out=equity_out,
                stats_out=stats_out,
                chart_out=chart_out,
                trade_size=trade_size,
                fee_bps=fee_bps,
            )
        elif args.live:
            run_live_mode(
                symbols,
                timeframe,
                sma_short,
                sma_long,
                strategy=strategy_choice,
                alert_mode=alert_mode,
                exchange=exchange,
                live_trade=args.live_trade,
                trade_amount=trade_size,
                fee_bps=fee_bps,
<<<<<<< HEAD
                risk_config=risk_config,
=======
                interval_seconds=interval_seconds,
                broker=broker,
>>>>>>> 2c8d2942
            )
        else:
            signals = run_single_analysis(
                symbol, timeframe, limit, sma_short, sma_long,
                strategy=strategy_choice,
                alert_mode=alert_mode,
                exchange=exchange
            )

            print(f"\n=== Trading Bot Results for {symbol} ===")
            print(f"Strategy: {strategy_choice.upper()}")
            print(f"Total signals: {len(signals)}")
            if signals:
                print("\nLast 5 signals:")
                for i, s in enumerate(signals[-5:], 1):
                    ts = s['timestamp'].strftime('%Y-%m-%d %H:%M:%S')
                    print(f"{i}. {ts} - {s['action'].upper()} @ ${s['price']:.2f}")
            else:
                print("No trading signals generated.")
    except Exception as e:
        logging.error(f"Error in main: {e}")
        raise

if __name__ == "__main__":
    main()<|MERGE_RESOLUTION|>--- conflicted
+++ resolved
@@ -16,11 +16,8 @@
 from trading_bot.signal_logger import log_signals_to_db, mark_signal_handled
 from trading_bot.signal_logger import log_signals_to_db, log_trade_to_db
 from trading_bot.portfolio import Portfolio
-<<<<<<< HEAD
 from trading_bot.risk.position_sizing import calculate_position_size
-=======
 from trading_bot.broker import PaperBroker
->>>>>>> 2c8d2942
 from trading_bot.strategies import STRATEGY_REGISTRY, list_strategies
 
 try:
@@ -82,14 +79,12 @@
                         help='Default trade size in asset units')
     parser.add_argument('--fee-bps', type=float, default=None,
                         help='Trading fee in basis points')
-<<<<<<< HEAD
     parser.add_argument('--position-sizing', type=str, choices=['fixed_fraction', 'fixed_cash'],
                         help='Position sizing mode')
     parser.add_argument('--fixed-fraction', type=float,
                         help='Fraction of equity to use per trade')
     parser.add_argument('--fixed-cash', type=float,
                         help='Fixed cash amount to use per trade')
-=======
     parser.add_argument(
         '--interval-seconds',
         type=int,
@@ -103,7 +98,6 @@
     )
     parser.add_argument('--broker', type=str, help='Broker identifier for live trading')
     parser.add_argument('--risk-profile', type=str, help='Risk profile name')
->>>>>>> 2c8d2942
     args, unknown = parser.parse_known_args()
 
     risk_overrides = {}
@@ -215,12 +209,9 @@
     live_trade=False,
     trade_amount=0.0,
     fee_bps=0.0,
-<<<<<<< HEAD
     risk_config=None,
-=======
     interval_seconds=60,
     broker=None,
->>>>>>> 2c8d2942
 ):
     live_limit = 25
     sig.signal(sig.SIGINT, signal_handler)
@@ -338,12 +329,10 @@
                     log_order_to_file(order, symbol)
                 else:
                     try:
-<<<<<<< HEAD
                         if signal['action'] == 'buy':
                             portfolio.buy(symbol, qty, price, fee_bps=fee_bps)
                         else:
                             portfolio.sell(symbol, qty, price, fee_bps=fee_bps)
-=======
                         if broker:
                             broker.set_price(symbol, signal['price'])
                             trade = broker.create_order(signal['action'], symbol, trade_amount)
@@ -354,7 +343,6 @@
                                 portfolio.buy(symbol, trade_amount, signal['price'], fee_bps=fee_bps)
                             else:
                                 portfolio.sell(symbol, trade_amount, signal['price'], fee_bps=fee_bps)
->>>>>>> 2c8d2942
                     except ValueError:
                         logging.debug("Trade skipped due to portfolio/broker constraints")
         else:
@@ -451,12 +439,9 @@
                 live_trade=args.live_trade,
                 trade_amount=trade_size,
                 fee_bps=fee_bps,
-<<<<<<< HEAD
                 risk_config=risk_config,
-=======
                 interval_seconds=interval_seconds,
                 broker=broker,
->>>>>>> 2c8d2942
             )
         else:
             signals = run_single_analysis(
