from __future__ import annotations

import pandas as pd
import logging
import os
import json
from typing import Any, Callable, Optional, cast

# ? Absolute import for package compatibility
from trading_bot.signal_logger import log_signals_to_db
from trading_bot.strategies import STRATEGY_REGISTRY
from trading_bot.portfolio import Portfolio
from trading_bot.utils.config import get_config


logger = logging.getLogger(__name__)


CONFIG = get_config()
DEFAULT_INITIAL_CAPITAL = 10000.0
DEFAULT_TRADE_SIZE = CONFIG.get("trade_size", 1.0)
DEFAULT_SMA_SHORT = CONFIG.get("sma_short", 5)
DEFAULT_SMA_LONG = CONFIG.get("sma_long", 20)
DEFAULT_RSI_PERIOD = CONFIG.get("rsi_period", 14)
DEFAULT_MACD_FAST = CONFIG.get("macd_fast", 12)
DEFAULT_MACD_SLOW = CONFIG.get("macd_slow", 26)
DEFAULT_MACD_SIGNAL = CONFIG.get("macd_signal", 9)
DEFAULT_BBANDS_WINDOW = CONFIG.get("bbands_window", 20)
DEFAULT_BBANDS_STD = CONFIG.get("bbands_std", 2)

REQUIRED_COLUMNS = ['timestamp', 'open', 'high', 'low', 'close', 'volume']


def load_csv_data(csv_path):
    """Load historical OHLCV data from CSV."""
    if not os.path.exists(csv_path):
        raise FileNotFoundError(f"CSV file not found: {csv_path}")

    df = pd.read_csv(csv_path)

    for col in REQUIRED_COLUMNS:
        if col not in df.columns:
            raise ValueError(f"Missing required column: {col}")

    if df.empty:
        raise ValueError("CSV file contains no rows")

    df['timestamp'] = pd.to_datetime(df['timestamp'], utc=True)
    if not df['timestamp'].is_monotonic_increasing:
        raise ValueError("Timestamps must be strictly increasing")

    return df


def compute_drawdown(equity_curve):
    max_drawdown = 0.0
    peak = equity_curve[0]
    for value in equity_curve:
        if value > peak:
            peak = value
        drawdown = (peak - value) / peak if peak != 0 else 0
        if drawdown > max_drawdown:
            max_drawdown = drawdown
    return max_drawdown * 100


def simulate_equity(
    df,
    signals,
    initial_capital: float = DEFAULT_INITIAL_CAPITAL,
    trade_size: float = DEFAULT_TRADE_SIZE,
    fees_bps: float = 0.0,
    slippage_bps: float = 0.0,
    stop_loss_pct: Optional[float] = None,
    take_profit_rr: Optional[float] = None,
    trailing_stop_pct: Optional[float] = None,
    symbol: str = "asset",
):
    portfolio = Portfolio(cash=initial_capital)
    equity_history: list[float] = []
    trade_profits: list[float] = []
    highest_prices: dict[str, float] = {}

    signal_iter = iter(sorted(signals, key=lambda x: x['timestamp']))
    current_signal = next(signal_iter, None)

    for _, row in df.iterrows():
        ts = row['timestamp']
        close_price = row['close']

        # Check for stop-loss / take-profit before new signals
        pos = portfolio.positions.get(symbol)
        if pos and pos.qty > 0:
            if trailing_stop_pct is not None:
                prev_high = highest_prices.get(symbol, pos.avg_cost)
                curr_high = max(prev_high, row['high'])
                highest_prices[symbol] = curr_high
                trail = curr_high * (1 - trailing_stop_pct)
                if pos.stop_loss is None or trail > pos.stop_loss:
                    pos.stop_loss = trail
            stop_hit = pos.stop_loss is not None and row['low'] <= pos.stop_loss
            tp_hit = pos.take_profit is not None and row['high'] >= pos.take_profit
            exit_price = None
            if stop_hit and tp_hit:
                exit_price = pos.stop_loss
            elif stop_hit:
                exit_price = pos.stop_loss
            elif tp_hit:
                exit_price = pos.take_profit
            if exit_price is not None:
                exec_price = exit_price * (1 - slippage_bps / 10_000)
                exit_avg_cost = pos.avg_cost
                qty = pos.qty
                portfolio.sell(symbol, qty, exec_price, fee_bps=fees_bps)
                trade_profits.append((exec_price - exit_avg_cost) * qty)
                highest_prices.pop(symbol, None)

        while current_signal is not None and current_signal['timestamp'] <= ts:
            action = current_signal['action']
            try:
                if action == 'buy':
                    buy_price = close_price * (1 + slippage_bps / 10_000)
                    stop_price = None
                    take_price = None
                    if stop_loss_pct:
                        stop_price = buy_price * (1 - stop_loss_pct)
                        if take_profit_rr:
                            risk = buy_price - stop_price
                            take_price = buy_price + risk * take_profit_rr
                    if trailing_stop_pct:
                        trail_price = buy_price * (1 - trailing_stop_pct)
                        stop_price = max(stop_price, trail_price) if stop_price is not None else trail_price
                        highest_prices[symbol] = buy_price
                    portfolio.buy(
                        symbol,
                        trade_size,
                        buy_price,
                        fee_bps=fees_bps,
                        stop_loss=stop_price,
                        take_profit=take_price,
                    )
                elif action == 'sell':
                    sell_price = close_price * (1 - slippage_bps / 10_000)
                    pos = portfolio.positions.get(symbol)
                    avg_cost: Optional[float] = (
                        pos.avg_cost if pos and pos.qty >= trade_size else None
                    )
                    portfolio.sell(symbol, trade_size, sell_price, fee_bps=fees_bps)
                    highest_prices.pop(symbol, None)
                    if avg_cost is not None:
                        trade_profits.append((sell_price - avg_cost) * trade_size)
            except ValueError:
                pass
            current_signal = next(signal_iter, None)

        equity = portfolio.equity({symbol: close_price})
        equity_history.append(equity)

    final_equity = portfolio.equity({symbol: df.iloc[-1]['close']})
    net_pnl = final_equity - initial_capital
    win_rate = 0.0
    if trade_profits:
        wins = len([p for p in trade_profits if p > 0])
        win_rate = wins / len(trade_profits) * 100

    max_drawdown = compute_drawdown(equity_history)
    return equity_history, {
        'net_pnl': float(net_pnl),
        'win_rate': float(win_rate),
        'max_drawdown': float(max_drawdown),
    }


def run_backtest(
    csv_path,
    strategy='sma',
    sma_short=DEFAULT_SMA_SHORT,
    sma_long=DEFAULT_SMA_LONG,
    rsi_period=DEFAULT_RSI_PERIOD,
    macd_fast=DEFAULT_MACD_FAST,
    macd_slow=DEFAULT_MACD_SLOW,
    macd_signal=DEFAULT_MACD_SIGNAL,
    bbands_window=DEFAULT_BBANDS_WINDOW,
    bbands_std=DEFAULT_BBANDS_STD,
    plot=False,
    equity_out=None,
    stats_out=None,
    chart_out=None,
    trade_size=DEFAULT_TRADE_SIZE,
    fees_bps=0.0,
    slippage_bps: float = 0.0,
    stop_loss_pct: Optional[float] = None,
    take_profit_rr: Optional[float] = None,
    trailing_stop_pct: Optional[float] = None,
    confluence_members=None,
    confluence_required=2,
):
    """Run backtest on CSV data using specified strategy."""
    df = load_csv_data(csv_path)

    if strategy not in STRATEGY_REGISTRY:
        raise ValueError("Unknown strategy")

    strategy_fn = cast(Callable[..., list[dict[str, Any]]], STRATEGY_REGISTRY[strategy])
    if strategy == 'rsi':
        signals = strategy_fn(df, period=rsi_period)
    elif strategy == 'macd':
        signals = strategy_fn(
            df,
            fast_period=macd_fast,
            slow_period=macd_slow,
            signal_period=macd_signal,
        )
    elif strategy == 'bbands':
        signals = strategy_fn(df, window=bbands_window, num_std=bbands_std)
    elif strategy == 'confluence':
        signals = strategy_fn(
            df,
            members=confluence_members,
            required=confluence_required,
        )
    else:
        signals = strategy_fn(df, sma_short, sma_long)

    equity_curve, stats = simulate_equity(
        df,
        signals,
        trade_size=trade_size,
        fees_bps=fees_bps,
        slippage_bps=slippage_bps,
        stop_loss_pct=stop_loss_pct,
        take_profit_rr=take_profit_rr,
        trailing_stop_pct=trailing_stop_pct,
    )

    eq_df = pd.DataFrame({
        'timestamp': df['timestamp'],
        'equity': equity_curve,
    })

    if equity_out:
        eq_df.to_csv(equity_out, index=False)
<<<<<<< HEAD
        logger.info(f"Equity curve saved to {equity_out}")
    else:
        logger.info("Equity curve:\n%s", eq_df.tail().to_string(index=False))
=======
        logging.debug("Equity curve saved to %s", equity_out)
    else:
        logging.debug("Equity curve:\n%s", eq_df.tail().to_string(index=False))
>>>>>>> d5ebe348

    if stats_out:
        with open(stats_out, 'w') as f:
            json.dump(stats, f, indent=2)
<<<<<<< HEAD
        logger.info(f"Summary stats saved to {stats_out}")
=======
        logging.debug("Summary stats saved to %s", stats_out)
>>>>>>> d5ebe348

    logger.info(f"Net PnL: {stats['net_pnl']:.2f}")
    logger.info(f"Win rate: {stats['win_rate']:.2f}%")
    logger.info(f"Max drawdown: {stats['max_drawdown']:.2f}%")

    if plot and chart_out:
        import matplotlib
        matplotlib.use('Agg')
        import matplotlib.pyplot as plt
        plt.figure(figsize=(10, 4))
        plt.plot(eq_df['timestamp'], eq_df['equity'])
        plt.xlabel('Time')
        plt.ylabel('Equity')
        plt.title('Equity Curve')
        plt.tight_layout()
        plt.savefig(chart_out)
<<<<<<< HEAD
        logger.info(f"Equity chart saved to {chart_out}")
=======
        logging.debug("Equity chart saved to %s", chart_out)
>>>>>>> d5ebe348

    return stats<|MERGE_RESOLUTION|>--- conflicted
+++ resolved
@@ -6,7 +6,6 @@
 import json
 from typing import Any, Callable, Optional, cast
 
-# ? Absolute import for package compatibility
 from trading_bot.signal_logger import log_signals_to_db
 from trading_bot.strategies import STRATEGY_REGISTRY
 from trading_bot.portfolio import Portfolio
@@ -14,7 +13,6 @@
 
 
 logger = logging.getLogger(__name__)
-
 
 CONFIG = get_config()
 DEFAULT_INITIAL_CAPITAL = 10000.0
@@ -88,7 +86,6 @@
         ts = row['timestamp']
         close_price = row['close']
 
-        # Check for stop-loss / take-profit before new signals
         pos = portfolio.positions.get(symbol)
         if pos and pos.qty > 0:
             if trailing_stop_pct is not None:
@@ -240,24 +237,14 @@
 
     if equity_out:
         eq_df.to_csv(equity_out, index=False)
-<<<<<<< HEAD
         logger.info(f"Equity curve saved to {equity_out}")
     else:
         logger.info("Equity curve:\n%s", eq_df.tail().to_string(index=False))
-=======
-        logging.debug("Equity curve saved to %s", equity_out)
-    else:
-        logging.debug("Equity curve:\n%s", eq_df.tail().to_string(index=False))
->>>>>>> d5ebe348
 
     if stats_out:
         with open(stats_out, 'w') as f:
             json.dump(stats, f, indent=2)
-<<<<<<< HEAD
         logger.info(f"Summary stats saved to {stats_out}")
-=======
-        logging.debug("Summary stats saved to %s", stats_out)
->>>>>>> d5ebe348
 
     logger.info(f"Net PnL: {stats['net_pnl']:.2f}")
     logger.info(f"Win rate: {stats['win_rate']:.2f}%")
@@ -274,10 +261,6 @@
         plt.title('Equity Curve')
         plt.tight_layout()
         plt.savefig(chart_out)
-<<<<<<< HEAD
         logger.info(f"Equity chart saved to {chart_out}")
-=======
-        logging.debug("Equity chart saved to %s", chart_out)
->>>>>>> d5ebe348
 
     return stats