from trading_bot.strategies import STRATEGY_REGISTRY, list_strategies


def test_registry_contains_expected_strategies():
    assert "sma" in STRATEGY_REGISTRY
    assert "rsi" in STRATEGY_REGISTRY
<<<<<<< HEAD
    assert "bollinger" in STRATEGY_REGISTRY
=======
    assert "macd" in STRATEGY_REGISTRY
>>>>>>> 6a1f8264
    assert callable(STRATEGY_REGISTRY["sma"])


def test_list_strategies_function():
    strategies = list_strategies()
<<<<<<< HEAD
    assert "sma" in strategies and "rsi" in strategies and "bollinger" in strategies
=======
    assert "sma" in strategies and "rsi" in strategies and "macd" in strategies
>>>>>>> 6a1f8264
<|MERGE_RESOLUTION|>--- conflicted
+++ resolved
@@ -4,18 +4,11 @@
 def test_registry_contains_expected_strategies():
     assert "sma" in STRATEGY_REGISTRY
     assert "rsi" in STRATEGY_REGISTRY
-<<<<<<< HEAD
+    assert "macd" in STRATEGY_REGISTRY
     assert "bollinger" in STRATEGY_REGISTRY
-=======
-    assert "macd" in STRATEGY_REGISTRY
->>>>>>> 6a1f8264
     assert callable(STRATEGY_REGISTRY["sma"])
 
 
 def test_list_strategies_function():
     strategies = list_strategies()
-<<<<<<< HEAD
-    assert "sma" in strategies and "rsi" in strategies and "bollinger" in strategies
-=======
-    assert "sma" in strategies and "rsi" in strategies and "macd" in strategies
->>>>>>> 6a1f8264
+    assert "sma" in strategies and "rsi" in strategies and "macd" in strategies and "bollinger" in strategies