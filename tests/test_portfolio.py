import pytest
from trading_bot.portfolio import Portfolio

def test_buy_reduces_cash_and_increases_position():
    p = Portfolio(cash=1000)
    p.buy('BTC', 1, 100, fee_bps=10)
    assert p.cash == pytest.approx(1000 - 100 - 0.1)
    assert p.position_qty('BTC') == 1
    assert p.positions['BTC'].avg_cost == 100
    assert p.realized_pnl == pytest.approx(-0.1)


def test_selling_updates_cash_and_realized_pnl():
    p = Portfolio(cash=1000)
    p.buy('BTC', 2, 100)
    p.sell('BTC', 1, 110, fee_bps=10)
    assert p.cash == pytest.approx(1000 - 200 + 110 - 0.11)
    assert p.position_qty('BTC') == 1
    assert p.realized_pnl == pytest.approx(9.89)


def test_sell_disallows_more_than_held():
    p = Portfolio(cash=1000)
    p.buy('BTC', 1, 100)
    with pytest.raises(ValueError):
        p.sell('BTC', 2, 110)


def test_sell_unowned_disallowed():
    p = Portfolio(cash=1000)
    with pytest.raises(ValueError):
        p.sell('BTC', 1, 100)


def test_equity_calculation():
    p = Portfolio(cash=1000)
    p.buy('BTC', 1, 100)
    equity = p.equity({'BTC': 120})
    assert equity == pytest.approx(p.cash + 120)


def test_equity_multiple_positions():
    p = Portfolio(cash=1000)
    p.buy('BTC', 1, 100)
    p.buy('ETH', 2, 50)
    prices = {'BTC': 120, 'ETH': 40}
    equity = p.equity(prices)
    expected = p.cash + 1 * 120 + 2 * 40
    assert equity == pytest.approx(expected)

def test_total_position_value():
    p = Portfolio(cash=1000)
    p.buy('BTC', 1, 100)
    value = p.total_position_value({'BTC': 150})
    assert value == pytest.approx(150)


def test_buy_requires_cash():
    p = Portfolio(cash=50)
    with pytest.raises(ValueError):
        p.buy('BTC', 1, 100)


<<<<<<< HEAD
def test_positive_price_and_qty_required():
    p = Portfolio(cash=1000)
    with pytest.raises(ValueError):
        p.buy('BTC', 0, 100)
    with pytest.raises(ValueError):
        p.buy('BTC', 1, 0)
    p.buy('BTC', 1, 100)
    with pytest.raises(ValueError):
        p.sell('BTC', 0, 110)
    with pytest.raises(ValueError):
        p.sell('BTC', 1, 0)
=======

def test_rejects_non_positive_qty_or_price():
    p = Portfolio(cash=1000)
    with pytest.raises(ValueError):
        p.buy('BTC', -1, 100)

def test_buy_sell_positive_qty_price():
    p = Portfolio(cash=1000)
    with pytest.raises(ValueError):
        p.buy('BTC', -1, 100)
    with pytest.raises(ValueError):
        p.buy('BTC', 1, -100)

    p.buy('BTC', 1, 100)
    with pytest.raises(ValueError):
        p.sell('BTC', -1, 100)
    with pytest.raises(ValueError):
        p.sell('BTC', 1, -100)
>>>>>>> c06ccce4
<|MERGE_RESOLUTION|>--- conflicted
+++ resolved
@@ -61,7 +61,7 @@
         p.buy('BTC', 1, 100)
 
 
-<<<<<<< HEAD
+
 def test_positive_price_and_qty_required():
     p = Portfolio(cash=1000)
     with pytest.raises(ValueError):
@@ -73,7 +73,7 @@
         p.sell('BTC', 0, 110)
     with pytest.raises(ValueError):
         p.sell('BTC', 1, 0)
-=======
+
 
 def test_rejects_non_positive_qty_or_price():
     p = Portfolio(cash=1000)
@@ -92,4 +92,3 @@
         p.sell('BTC', -1, 100)
     with pytest.raises(ValueError):
         p.sell('BTC', 1, -100)
->>>>>>> c06ccce4
