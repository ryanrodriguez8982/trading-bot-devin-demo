import pytest
from trading_bot.portfolio import Portfolio

def test_buy_reduces_cash_and_increases_position():
    p = Portfolio(cash=1000)
    p.buy('BTC', 1, 100, fee_bps=10)
    assert p.cash == pytest.approx(1000 - 100 - 0.1)
    assert p.position_qty('BTC') == 1
    assert p.positions['BTC'].avg_cost == 100
    assert p.realized_pnl == pytest.approx(-0.1)


def test_selling_updates_cash_and_realized_pnl():
    p = Portfolio(cash=1000)
    p.buy('BTC', 2, 100)
    p.sell('BTC', 1, 110, fee_bps=10)
    assert p.cash == pytest.approx(1000 - 200 + 110 - 0.11)
    assert p.position_qty('BTC') == 1
    assert p.realized_pnl == pytest.approx(9.89)


def test_sell_disallows_more_than_held():
    p = Portfolio(cash=1000)
    p.buy('BTC', 1, 100)
    with pytest.raises(ValueError):
        p.sell('BTC', 2, 110)


def test_sell_unowned_disallowed():
    p = Portfolio(cash=1000)
    with pytest.raises(ValueError):
        p.sell('BTC', 1, 100)


def test_equity_calculation():
    p = Portfolio(cash=1000)
    p.buy('BTC', 1, 100)
    equity = p.equity({'BTC': 120})
    assert equity == pytest.approx(p.cash + 120)


def test_equity_multiple_positions():
    p = Portfolio(cash=1000)
    p.buy('BTC', 1, 100)
    p.buy('ETH', 2, 50)
    prices = {'BTC': 120, 'ETH': 40}
    equity = p.equity(prices)
    expected = p.cash + 1 * 120 + 2 * 40
    assert equity == pytest.approx(expected)

def test_total_position_value():
    p = Portfolio(cash=1000)
    p.buy('BTC', 1, 100)
    value = p.total_position_value({'BTC': 150})
    assert value == pytest.approx(150)


def test_buy_requires_cash():
    p = Portfolio(cash=50)
    with pytest.raises(ValueError):
        p.buy('BTC', 1, 100)

<<<<<<< HEAD

def test_rejects_non_positive_qty_or_price():
    p = Portfolio(cash=1000)
    with pytest.raises(ValueError):
        p.buy('BTC', -1, 100)
=======
def test_buy_sell_positive_qty_price():
    p = Portfolio(cash=1000)
    with pytest.raises(ValueError):
        p.buy('BTC', -1, 100)
    with pytest.raises(ValueError):
        p.buy('BTC', 1, -100)
>>>>>>> cb02e3fa
    p.buy('BTC', 1, 100)
    with pytest.raises(ValueError):
        p.sell('BTC', -1, 100)
    with pytest.raises(ValueError):
        p.sell('BTC', 1, -100)<|MERGE_RESOLUTION|>--- conflicted
+++ resolved
@@ -60,20 +60,20 @@
     with pytest.raises(ValueError):
         p.buy('BTC', 1, 100)
 
-<<<<<<< HEAD
+
 
 def test_rejects_non_positive_qty_or_price():
     p = Portfolio(cash=1000)
     with pytest.raises(ValueError):
         p.buy('BTC', -1, 100)
-=======
+
 def test_buy_sell_positive_qty_price():
     p = Portfolio(cash=1000)
     with pytest.raises(ValueError):
         p.buy('BTC', -1, 100)
     with pytest.raises(ValueError):
         p.buy('BTC', 1, -100)
->>>>>>> cb02e3fa
+
     p.buy('BTC', 1, 100)
     with pytest.raises(ValueError):
         p.sell('BTC', -1, 100)
