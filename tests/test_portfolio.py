import pytest
from trading_bot.portfolio import Portfolio

def test_buy_reduces_cash_and_increases_position():
    p = Portfolio(cash=1000)
    p.buy('BTC', 1, 100, fee_bps=10)
    assert p.cash == pytest.approx(1000 - 100 - 0.1)
    assert p.position_qty('BTC') == 1
    assert p.positions['BTC'].avg_cost == 100
    assert p.realized_pnl == pytest.approx(-0.1)


def test_selling_updates_cash_and_realized_pnl():
    p = Portfolio(cash=1000)
    p.buy('BTC', 2, 100)
    p.sell('BTC', 1, 110, fee_bps=10)
    assert p.cash == pytest.approx(1000 - 200 + 110 - 0.11)
    assert p.position_qty('BTC') == 1
    assert p.realized_pnl == pytest.approx(9.89)


def test_sell_disallows_more_than_held():
    p = Portfolio(cash=1000)
    p.buy('BTC', 1, 100)
    with pytest.raises(ValueError):
        p.sell('BTC', 2, 110)


def test_sell_unowned_disallowed():
    p = Portfolio(cash=1000)
    with pytest.raises(ValueError):
        p.sell('BTC', 1, 100)


def test_equity_calculation():
    p = Portfolio(cash=1000)
    p.buy('BTC', 1, 100)
    equity = p.equity({'BTC': 120})
    assert equity == pytest.approx(p.cash + 120)


<<<<<<< HEAD
def test_equity_multiple_positions():
    p = Portfolio(cash=1000)
    p.buy('BTC', 1, 100)
    p.buy('ETH', 2, 50)
    prices = {'BTC': 120, 'ETH': 40}
    equity = p.equity(prices)
    expected = p.cash + 1 * 120 + 2 * 40
    assert equity == pytest.approx(expected)
=======
def test_total_position_value():
    p = Portfolio(cash=1000)
    p.buy('BTC', 1, 100)
    value = p.total_position_value({'BTC': 150})
    assert value == pytest.approx(150)
>>>>>>> cbb5e427


def test_buy_requires_cash():
    p = Portfolio(cash=50)
    with pytest.raises(ValueError):
        p.buy('BTC', 1, 100)<|MERGE_RESOLUTION|>--- conflicted
+++ resolved
@@ -39,7 +39,6 @@
     assert equity == pytest.approx(p.cash + 120)
 
 
-<<<<<<< HEAD
 def test_equity_multiple_positions():
     p = Portfolio(cash=1000)
     p.buy('BTC', 1, 100)
@@ -48,13 +47,12 @@
     equity = p.equity(prices)
     expected = p.cash + 1 * 120 + 2 * 40
     assert equity == pytest.approx(expected)
-=======
+
 def test_total_position_value():
     p = Portfolio(cash=1000)
     p.buy('BTC', 1, 100)
     value = p.total_position_value({'BTC': 150})
     assert value == pytest.approx(150)
->>>>>>> cbb5e427
 
 
 def test_buy_requires_cash():
